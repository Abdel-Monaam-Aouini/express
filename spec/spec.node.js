--- conflicted
+++ resolved
@@ -21,23 +21,6 @@
   return result
 }
 
-<<<<<<< HEAD
-if (process.ARGV[2]) {
-  JSpec.exec('spec/spec.'+process.ARGV[2]+'.js')  
-} else {
-JSpec
-  .exec('spec/spec.core.js')
-  .exec('spec/spec.routing.js')
-  .exec('spec/spec.mocks.js')
-  .exec('spec/spec.modules.js')
-  .exec('spec/spec.mime.js')
-  .exec('spec/spec.cookie.js')
-  .exec('spec/spec.session.js')
-  .exec('spec/spec.view.js')  
-  .exec('spec/spec.async.js')
-}
-JSpec.run({ formatter : JSpec.formatters.Terminal, failuresOnly : true })
-=======
 if (process.ARGV[2])
   JSpec.exec('spec/spec.' + process.ARGV[2] + '.js')  
 else
@@ -52,5 +35,4 @@
     .exec('spec/spec.view.js')  
     .exec('spec/spec.async.js')
 JSpec.run({ formatter: JSpec.formatters.Terminal, failuresOnly: true })
->>>>>>> 689afd3f
 JSpec.report()

--- conflicted
+++ resolved
@@ -1,12 +1,7 @@
 {
   "name": "express",
-<<<<<<< HEAD
   "description": "Fast, unopinionated, minimalist web framework",
   "version": "4.11.0",
-=======
-  "description": "Sinatra inspired web development framework",
-  "version": "3.19.1",
->>>>>>> 0c567b32
   "author": "TJ Holowaychuk <tj@vision-media.ca>",
   "contributors": [
     "Aaron Heckmann <aaron.heckmann+github@gmail.com>",
@@ -32,12 +27,7 @@
     "api"
   ],
   "dependencies": {
-<<<<<<< HEAD
     "accepts": "~1.2.2",
-=======
-    "basic-auth": "1.0.0",
-    "connect": "2.28.2",
->>>>>>> 0c567b32
     "content-disposition": "0.5.0",
     "cookie-signature": "1.0.5",
     "debug": "~2.1.1",
@@ -54,27 +44,17 @@
     "proxy-addr": "~1.0.5",
     "qs": "2.3.3",
     "range-parser": "~1.0.2",
-<<<<<<< HEAD
-    "send": "0.11.0",
+    "send": "0.11.1",
     "serve-static": "~1.8.0",
     "type-is": "~1.5.5",
-=======
-    "send": "0.11.1",
-    "utils-merge": "1.0.0",
->>>>>>> 0c567b32
     "vary": "~1.0.0",
     "cookie": "0.1.2",
     "merge-descriptors": "0.0.2",
     "utils-merge": "1.0.0"
   },
   "devDependencies": {
-<<<<<<< HEAD
     "after": "0.8.1",
-    "ejs": "2.0.8",
-=======
-    "connect-redis": "~1.5.0",
     "ejs": "2.1.4",
->>>>>>> 0c567b32
     "istanbul": "0.3.5",
     "mocha": "~2.1.0",
     "should": "~4.6.1",

{
  "name": "express",
  "description": "Sinatra inspired web development framework",
<<<<<<< HEAD
  "version": "4.4.1",
=======
  "version": "3.10.3",
>>>>>>> 2fd31f6e
  "author": "TJ Holowaychuk <tj@vision-media.ca>",
  "contributors": [
    "Aaron Heckmann <aaron.heckmann+github@gmail.com>",
    "Ciaran Jessup <ciaranj@gmail.com>",
    "Douglas Christopher Wilson <doug@somethingdoug.com>",
    "Guillermo Rauch <rauchg@gmail.com>",
    "Jonathan Ong <me@jongleberry.com>",
    "Roman Shtylman <shtylman+expressjs@gmail.com"
  ],
  "keywords": [
    "express",
    "framework",
    "sinatra",
    "web",
    "rest",
    "restful",
    "router",
    "app",
    "api"
  ],
  "repository": "visionmedia/express",
  "license": "MIT",
  "dependencies": {
    "accepts": "1.0.2",
    "buffer-crc32": "0.2.1",
<<<<<<< HEAD
=======
    "connect": "2.19.4",
    "commander": "1.3.2",
    "debug": "1.0.0",
>>>>>>> 2fd31f6e
    "escape-html": "1.0.1",
    "methods": "1.0.1",
    "parseurl": "1.0.1",
    "proxy-addr": "1.0.1",
    "range-parser": "1.0.0",
    "send": "0.4.1",
<<<<<<< HEAD
    "serve-static": "1.2.1",
    "type-is": "1.2.1",
    "cookie": "0.1.2",
    "fresh": "0.2.2",
    "cookie-signature": "1.0.3",
    "merge-descriptors": "0.0.2",
    "utils-merge": "1.0.0",
    "qs": "0.6.6",
    "path-to-regexp": "0.1.2",
    "debug": "0.8.1"
=======
    "vary": "0.1.0",
    "cookie": "0.1.2",
    "fresh": "0.2.2",
    "cookie-signature": "1.0.3",
    "merge-descriptors": "0.0.2"
>>>>>>> 2fd31f6e
  },
  "devDependencies": {
    "after": "0.8.1",
    "istanbul": "0.2.10",
    "mocha": "~1.20.0",
    "should": "~4.0.0",
    "supertest": "~0.13.0",
    "connect-redis": "~2.0.0",
    "ejs": "~1.0.0",
    "jade": "~1.3.1",
    "marked": "0.3.2",
    "multiparty": "~3.2.4",
    "hjs": "~0.0.6",
    "body-parser": "1.3.0",
    "cookie-parser": "1.1.0",
    "express-session": "1.2.1",
    "method-override": "2.0.1",
    "morgan": "1.1.1",
    "vhost": "1.0.0"
  },
  "engines": {
    "node": ">= 0.10.0"
  },
  "scripts": {
    "prepublish": "npm prune",
    "test": "mocha --require test/support/env --reporter dot --check-leaks test/ test/acceptance/",
    "test-cov": "istanbul cover node_modules/mocha/bin/_mocha -- --require test/support/env --reporter dot --check-leaks test/ test/acceptance/",
    "test-travis": "istanbul cover node_modules/mocha/bin/_mocha --report lcovonly -- --require test/support/env --reporter spec --check-leaks test/ test/acceptance/"
  }
}<|MERGE_RESOLUTION|>--- conflicted
+++ resolved
@@ -1,11 +1,7 @@
 {
   "name": "express",
   "description": "Sinatra inspired web development framework",
-<<<<<<< HEAD
   "version": "4.4.1",
-=======
-  "version": "3.10.3",
->>>>>>> 2fd31f6e
   "author": "TJ Holowaychuk <tj@vision-media.ca>",
   "contributors": [
     "Aaron Heckmann <aaron.heckmann+github@gmail.com>",
@@ -31,36 +27,23 @@
   "dependencies": {
     "accepts": "1.0.2",
     "buffer-crc32": "0.2.1",
-<<<<<<< HEAD
-=======
-    "connect": "2.19.4",
-    "commander": "1.3.2",
     "debug": "1.0.0",
->>>>>>> 2fd31f6e
     "escape-html": "1.0.1",
     "methods": "1.0.1",
     "parseurl": "1.0.1",
     "proxy-addr": "1.0.1",
     "range-parser": "1.0.0",
     "send": "0.4.1",
-<<<<<<< HEAD
     "serve-static": "1.2.1",
     "type-is": "1.2.1",
+    "vary": "0.1.0",
     "cookie": "0.1.2",
     "fresh": "0.2.2",
     "cookie-signature": "1.0.3",
     "merge-descriptors": "0.0.2",
     "utils-merge": "1.0.0",
     "qs": "0.6.6",
-    "path-to-regexp": "0.1.2",
-    "debug": "0.8.1"
-=======
-    "vary": "0.1.0",
-    "cookie": "0.1.2",
-    "fresh": "0.2.2",
-    "cookie-signature": "1.0.3",
-    "merge-descriptors": "0.0.2"
->>>>>>> 2fd31f6e
+    "path-to-regexp": "0.1.2"
   },
   "devDependencies": {
     "after": "0.8.1",

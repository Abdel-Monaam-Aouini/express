{
  "name": "express",
  "description": "Fast, unopinionated, minimalist web framework",
<<<<<<< HEAD
  "version": "5.0.0-alpha.8",
=======
  "version": "4.17.2",
>>>>>>> ea537d90
  "author": "TJ Holowaychuk <tj@vision-media.ca>",
  "contributors": [
    "Aaron Heckmann <aaron.heckmann+github@gmail.com>",
    "Ciaran Jessup <ciaranj@gmail.com>",
    "Douglas Christopher Wilson <doug@somethingdoug.com>",
    "Guillermo Rauch <rauchg@gmail.com>",
    "Jonathan Ong <me@jongleberry.com>",
    "Roman Shtylman <shtylman+expressjs@gmail.com>",
    "Young Jae Sim <hanul@hanul.me>"
  ],
  "license": "MIT",
  "repository": "expressjs/express",
  "homepage": "http://expressjs.com/",
  "keywords": [
    "express",
    "framework",
    "sinatra",
    "web",
    "http",
    "rest",
    "restful",
    "router",
    "app",
    "api"
  ],
  "dependencies": {
    "accepts": "~1.3.7",
<<<<<<< HEAD
    "array-flatten": "2.1.1",
    "body-parser": "1.19.0",
    "content-disposition": "0.5.3",
=======
    "array-flatten": "1.1.1",
    "body-parser": "1.19.1",
    "content-disposition": "0.5.4",
>>>>>>> ea537d90
    "content-type": "~1.0.4",
    "cookie": "0.4.1",
    "cookie-signature": "1.0.6",
    "debug": "3.1.0",
    "depd": "~1.1.2",
    "encodeurl": "~1.0.2",
    "escape-html": "~1.0.3",
    "etag": "~1.8.1",
    "finalhandler": "~1.1.2",
    "fresh": "0.5.2",
    "merge-descriptors": "1.0.1",
    "methods": "~1.1.2",
    "on-finished": "~2.3.0",
    "parseurl": "~1.3.3",
<<<<<<< HEAD
    "path-is-absolute": "1.0.1",
    "proxy-addr": "~2.0.5",
    "qs": "6.7.0",
    "range-parser": "~1.2.1",
    "router": "2.0.0-alpha.1",
    "safe-buffer": "5.1.2",
    "send": "0.17.1",
    "serve-static": "1.14.1",
    "setprototypeof": "1.1.1",
=======
    "path-to-regexp": "0.1.7",
    "proxy-addr": "~2.0.7",
    "qs": "6.9.6",
    "range-parser": "~1.2.1",
    "safe-buffer": "5.2.1",
    "send": "0.17.2",
    "serve-static": "1.14.2",
    "setprototypeof": "1.2.0",
>>>>>>> ea537d90
    "statuses": "~1.5.0",
    "type-is": "~1.6.18",
    "utils-merge": "1.0.1",
    "vary": "~1.1.2"
  },
  "devDependencies": {
    "after": "0.8.2",
    "connect-redis": "3.4.2",
    "cookie-parser": "1.4.6",
    "cookie-session": "2.0.0",
    "ejs": "3.1.6",
    "eslint": "7.32.0",
    "express-session": "1.17.2",
    "hbs": "4.2.0",
    "istanbul": "0.4.5",
    "marked": "0.7.0",
    "method-override": "3.0.0",
    "mocha": "9.1.3",
    "morgan": "1.10.0",
    "multiparty": "4.2.2",
    "pbkdf2-password": "1.2.1",
    "should": "13.2.3",
    "supertest": "6.1.6",
    "vhost": "~3.0.2"
  },
  "engines": {
    "node": ">= 0.10.0"
  },
  "files": [
    "LICENSE",
    "History.md",
    "Readme.md",
    "index.js",
    "lib/"
  ],
  "scripts": {
    "lint": "eslint .",
    "test": "mocha --require test/support/env --reporter spec --bail --check-leaks test/ test/acceptance/",
    "test-ci": "istanbul cover node_modules/mocha/bin/_mocha --report lcovonly -- --require test/support/env --reporter spec --check-leaks test/ test/acceptance/",
    "test-cov": "istanbul cover node_modules/mocha/bin/_mocha -- --require test/support/env --reporter dot --check-leaks test/ test/acceptance/",
    "test-tap": "mocha --require test/support/env --reporter tap --check-leaks test/ test/acceptance/"
  }
}<|MERGE_RESOLUTION|>--- conflicted
+++ resolved
@@ -1,11 +1,7 @@
 {
   "name": "express",
   "description": "Fast, unopinionated, minimalist web framework",
-<<<<<<< HEAD
   "version": "5.0.0-alpha.8",
-=======
-  "version": "4.17.2",
->>>>>>> ea537d90
   "author": "TJ Holowaychuk <tj@vision-media.ca>",
   "contributors": [
     "Aaron Heckmann <aaron.heckmann+github@gmail.com>",
@@ -33,15 +29,9 @@
   ],
   "dependencies": {
     "accepts": "~1.3.7",
-<<<<<<< HEAD
     "array-flatten": "2.1.1",
-    "body-parser": "1.19.0",
-    "content-disposition": "0.5.3",
-=======
-    "array-flatten": "1.1.1",
     "body-parser": "1.19.1",
     "content-disposition": "0.5.4",
->>>>>>> ea537d90
     "content-type": "~1.0.4",
     "cookie": "0.4.1",
     "cookie-signature": "1.0.6",
@@ -56,26 +46,15 @@
     "methods": "~1.1.2",
     "on-finished": "~2.3.0",
     "parseurl": "~1.3.3",
-<<<<<<< HEAD
     "path-is-absolute": "1.0.1",
-    "proxy-addr": "~2.0.5",
-    "qs": "6.7.0",
-    "range-parser": "~1.2.1",
-    "router": "2.0.0-alpha.1",
-    "safe-buffer": "5.1.2",
-    "send": "0.17.1",
-    "serve-static": "1.14.1",
-    "setprototypeof": "1.1.1",
-=======
-    "path-to-regexp": "0.1.7",
     "proxy-addr": "~2.0.7",
     "qs": "6.9.6",
     "range-parser": "~1.2.1",
+    "router": "2.0.0-alpha.1",
     "safe-buffer": "5.2.1",
     "send": "0.17.2",
     "serve-static": "1.14.2",
     "setprototypeof": "1.2.0",
->>>>>>> ea537d90
     "statuses": "~1.5.0",
     "type-is": "~1.6.18",
     "utils-merge": "1.0.1",

{
  "name": "express",
  "description": "Sinatra inspired web development framework",
<<<<<<< HEAD
  "version": "4.0.0",
=======
  "version": "3.5.1",
>>>>>>> df506690
  "author": "TJ Holowaychuk <tj@vision-media.ca>",
  "contributors": [
    {
      "name": "TJ Holowaychuk",
      "email": "tj@vision-media.ca"
    },
    {
      "name": "Aaron Heckmann",
      "email": "aaron.heckmann+github@gmail.com"
    },
    {
      "name": "Ciaran Jessup",
      "email": "ciaranj@gmail.com"
    },
    {
      "name": "Guillermo Rauch",
      "email": "rauchg@gmail.com"
    },
    {
      "name": "Jonathan Ong",
      "email": "me@jongleberry.com"
    },
    {
      "name": "Roman Shtylman",
      "email": "shtylman+expressjs@gmail.com"
    }
  ],
  "dependencies": {
<<<<<<< HEAD
    "parseurl": "1.0.1",
    "accepts": "1.0.1",
    "type-is": "1.1.0",
    "range-parser": "1.0.0",
=======
    "connect": "2.14.1",
    "commander": "1.3.2",
    "range-parser": "1.0.0",
    "mkdirp": "0.3.5",
>>>>>>> df506690
    "cookie": "0.1.1",
    "buffer-crc32": "0.2.1",
    "fresh": "0.2.2",
    "methods": "0.1.0",
    "send": "0.2.0",
    "cookie-signature": "1.0.3",
    "merge-descriptors": "0.0.2",
<<<<<<< HEAD
    "utils-merge": "1.0.0",
    "escape-html": "1.0.1",
    "qs": "0.6.6",
    "serve-static": "1.0.4",
    "path-to-regexp": "0.1.2",
=======
>>>>>>> df506690
    "debug": ">= 0.7.3 < 1"
  },
  "devDependencies": {
    "ejs": "~0.8.4",
    "mocha": "~1.17.1",
    "jade": "~0.30.0",
    "hjs": "~0.0.6",
    "stylus": "~0.40.0",
    "should": "~2.1.1",
    "connect-redis": "~1.4.5",
    "marked": "0.2.10",
<<<<<<< HEAD
    "supertest": "~0.8.1",
    "body-parser": "1.0.0",
    "method-override": "1.0.0",
    "cookie-parser": "1.0.1",
    "static-favicon": "1.0.0",
    "express-session": "1.0.1",
    "morgan": "1.0.0",
    "vhost": "1.0.0"
=======
    "supertest": "~0.9.0"
>>>>>>> df506690
  },
  "keywords": [
    "express",
    "framework",
    "sinatra",
    "web",
    "rest",
    "restful",
    "router",
    "app",
    "api"
  ],
  "repository": "git://github.com/visionmedia/express",
  "scripts": {
    "prepublish": "npm prune",
    "test": "make test"
  },
  "engines": {
    "node": ">= 0.8.0"
  },
  "license": "MIT"
}<|MERGE_RESOLUTION|>--- conflicted
+++ resolved
@@ -1,11 +1,7 @@
 {
   "name": "express",
   "description": "Sinatra inspired web development framework",
-<<<<<<< HEAD
   "version": "4.0.0",
-=======
-  "version": "3.5.1",
->>>>>>> df506690
   "author": "TJ Holowaychuk <tj@vision-media.ca>",
   "contributors": [
     {
@@ -34,17 +30,10 @@
     }
   ],
   "dependencies": {
-<<<<<<< HEAD
     "parseurl": "1.0.1",
     "accepts": "1.0.1",
     "type-is": "1.1.0",
     "range-parser": "1.0.0",
-=======
-    "connect": "2.14.1",
-    "commander": "1.3.2",
-    "range-parser": "1.0.0",
-    "mkdirp": "0.3.5",
->>>>>>> df506690
     "cookie": "0.1.1",
     "buffer-crc32": "0.2.1",
     "fresh": "0.2.2",
@@ -52,14 +41,11 @@
     "send": "0.2.0",
     "cookie-signature": "1.0.3",
     "merge-descriptors": "0.0.2",
-<<<<<<< HEAD
     "utils-merge": "1.0.0",
     "escape-html": "1.0.1",
     "qs": "0.6.6",
     "serve-static": "1.0.4",
     "path-to-regexp": "0.1.2",
-=======
->>>>>>> df506690
     "debug": ">= 0.7.3 < 1"
   },
   "devDependencies": {
@@ -71,8 +57,7 @@
     "should": "~2.1.1",
     "connect-redis": "~1.4.5",
     "marked": "0.2.10",
-<<<<<<< HEAD
-    "supertest": "~0.8.1",
+    "supertest": "~0.9.0",
     "body-parser": "1.0.0",
     "method-override": "1.0.0",
     "cookie-parser": "1.0.1",
@@ -80,9 +65,6 @@
     "express-session": "1.0.1",
     "morgan": "1.0.0",
     "vhost": "1.0.0"
-=======
-    "supertest": "~0.9.0"
->>>>>>> df506690
   },
   "keywords": [
     "express",

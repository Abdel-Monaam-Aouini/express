--- conflicted
+++ resolved
@@ -50,58 +50,8 @@
     })
   })
 
-<<<<<<< HEAD
   describe('.send(Number)', function(){
     it('should send as application/json', function(done){
-=======
-  describe('.send(code)', function(){
-    it('should set .statusCode', function(done){
-      var app = express();
-
-      app.use(function(req, res){
-        res.send(201)
-      });
-
-      request(app)
-      .get('/')
-      .expect('Created')
-      .expect(201, done);
-    })
-  })
-
-  describe('.send(code, body)', function(){
-    it('should set .statusCode and body', function(done){
-      var app = express();
-
-      app.use(function(req, res){
-        res.send(201, 'Created :)');
-      });
-
-      request(app)
-      .get('/')
-      .expect('Created :)')
-      .expect(201, done);
-    })
-  })
-
-  describe('.send(body, code)', function(){
-    it('should be supported for backwards compat', function(done){
-      var app = express();
-
-      app.use(function(req, res){
-        res.send('Bad!', 400);
-      });
-
-      request(app)
-      .get('/')
-      .expect('Bad!')
-      .expect(400, done);
-    })
-  })
-
-  describe('.send(code, number)', function(){
-    it('should send number as json', function(done){
->>>>>>> dc538f6e
       var app = express();
 
       app.use(function(req, res){

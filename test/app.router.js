'use strict'

var after = require('after');
var express = require('../')
  , request = require('supertest')
  , assert = require('assert')
  , methods = require('methods');

<<<<<<< HEAD
var describePromises = global.Promise ? describe : describe.skip
=======
var shouldSkipQuery = require('./support/utils').shouldSkipQuery
>>>>>>> 2ec589c1

describe('app.router', function(){
  it('should restore req.params after leaving router', function(done){
    var app = express();
    var router = new express.Router();

    function handler1(req, res, next){
      res.setHeader('x-user-id', String(req.params.id));
      next()
    }

    function handler2(req, res){
      res.send(req.params.id);
    }

    router.use(function(req, res, next){
      res.setHeader('x-router', String(req.params.id));
      next();
    });

    app.get('/user/:id', handler1, router, handler2);

    request(app)
    .get('/user/1')
    .expect('x-router', 'undefined')
    .expect('x-user-id', '1')
    .expect(200, '1', done);
  })

  describe('methods', function(){
    methods.forEach(function(method){
      if (method === 'connect') return;

      it('should include ' + method.toUpperCase(), function(done){
        if (method === 'query' && shouldSkipQuery(process.versions.node)) {
          this.skip()
        }
        var app = express();

        app[method]('/foo', function(req, res){
          res.send(method)
        });

        request(app)
        [method]('/foo')
        .expect(200, done)
      })

      it('should reject numbers for app.' + method, function(){
        var app = express();
        assert.throws(app[method].bind(app, '/', 3), /argument handler must be a function/);
      })
    });

    it('should re-route when method is altered', function (done) {
      var app = express();
      var cb = after(3, done);

      app.use(function (req, res, next) {
        if (req.method !== 'POST') return next();
        req.method = 'DELETE';
        res.setHeader('X-Method-Altered', '1');
        next();
      });

      app.delete('/', function (req, res) {
        res.end('deleted everything');
      });

      request(app)
      .get('/')
      .expect(404, cb)

      request(app)
      .delete('/')
      .expect(200, 'deleted everything', cb);

      request(app)
      .post('/')
      .expect('X-Method-Altered', '1')
      .expect(200, 'deleted everything', cb);
    });
  })

  describe('decode params', function () {
    it('should decode correct params', function(done){
      var app = express();

      app.get('/:name', function (req, res) {
        res.send(req.params.name);
      });

      request(app)
      .get('/foo%2Fbar')
      .expect('foo/bar', done);
    })

    it('should not accept params in malformed paths', function(done) {
      var app = express();

      app.get('/:name', function (req, res) {
        res.send(req.params.name);
      });

      request(app)
      .get('/%foobar')
      .expect(400, done);
    })

    it('should not decode spaces', function(done) {
      var app = express();

      app.get('/:name', function (req, res) {
        res.send(req.params.name);
      });

      request(app)
      .get('/foo+bar')
      .expect('foo+bar', done);
    })

    it('should work with unicode', function(done) {
      var app = express();

      app.get('/:name', function (req, res) {
        res.send(req.params.name);
      });

      request(app)
      .get('/%ce%b1')
      .expect('\u03b1', done);
    })
  })

  it('should be .use()able', function(done){
    var app = express();

    var calls = [];

    app.use(function(req, res, next){
      calls.push('before');
      next();
    });

    app.get('/', function(req, res, next){
      calls.push('GET /')
      next();
    });

    app.use(function(req, res, next){
      calls.push('after');
      res.json(calls)
    });

    request(app)
    .get('/')
    .expect(200, ['before', 'GET /', 'after'], done)
  })

  describe('when given a regexp', function(){
    it('should match the pathname only', function(done){
      var app = express();

      app.get(/^\/user\/[0-9]+$/, function(req, res){
        res.end('user');
      });

      request(app)
      .get('/user/12?foo=bar')
      .expect('user', done);
    })

    it('should populate req.params with the captures', function(done){
      var app = express();

      app.get(/^\/user\/([0-9]+)\/(view|edit)?$/, function(req, res){
        var id = req.params[0]
          , op = req.params[1];
        res.end(op + 'ing user ' + id);
      });

      request(app)
      .get('/user/10/edit')
      .expect('editing user 10', done);
    })

    it('should ensure regexp matches path prefix', function (done) {
      var app = express()
      var p = []

      app.use(/\/api.*/, function (req, res, next) {
        p.push('a')
        next()
      })
      app.use(/api/, function (req, res, next) {
        p.push('b')
        next()
      })
      app.use(/\/test/, function (req, res, next) {
        p.push('c')
        next()
      })
      app.use(function (req, res) {
        res.end()
      })

      request(app)
        .get('/test/api/1234')
        .expect(200, function (err) {
          if (err) return done(err)
          assert.deepEqual(p, ['c'])
          done()
        })
    })
  })

  describe('case sensitivity', function(){
    it('should be disabled by default', function(done){
      var app = express();

      app.get('/user', function(req, res){
        res.end('tj');
      });

      request(app)
      .get('/USER')
      .expect('tj', done);
    })

    describe('when "case sensitive routing" is enabled', function(){
      it('should match identical casing', function(done){
        var app = express();

        app.enable('case sensitive routing');

        app.get('/uSer', function(req, res){
          res.end('tj');
        });

        request(app)
        .get('/uSer')
        .expect('tj', done);
      })

      it('should not match otherwise', function(done){
        var app = express();

        app.enable('case sensitive routing');

        app.get('/uSer', function(req, res){
          res.end('tj');
        });

        request(app)
        .get('/user')
        .expect(404, done);
      })
    })
  })

  describe('params', function(){
    it('should overwrite existing req.params by default', function(done){
      var app = express();
      var router = new express.Router();

      router.get('/:action', function(req, res){
        res.send(req.params);
      });

      app.use('/user/:user', router);

      request(app)
      .get('/user/1/get')
      .expect(200, '{"action":"get"}', done);
    })

    it('should allow merging existing req.params', function(done){
      var app = express();
      var router = new express.Router({ mergeParams: true });

      router.get('/:action', function(req, res){
        var keys = Object.keys(req.params).sort();
        res.send(keys.map(function(k){ return [k, req.params[k]] }));
      });

      app.use('/user/:user', router);

      request(app)
      .get('/user/tj/get')
      .expect(200, '[["action","get"],["user","tj"]]', done);
    })

    it('should use params from router', function(done){
      var app = express();
      var router = new express.Router({ mergeParams: true });

      router.get('/:thing', function(req, res){
        var keys = Object.keys(req.params).sort();
        res.send(keys.map(function(k){ return [k, req.params[k]] }));
      });

      app.use('/user/:thing', router);

      request(app)
      .get('/user/tj/get')
      .expect(200, '[["thing","get"]]', done);
    })

    it('should merge numeric indices req.params', function(done){
      var app = express();
      var router = new express.Router({ mergeParams: true });

      router.get('/(.*).(.*)', function (req, res) {
        var keys = Object.keys(req.params).sort();
        res.send(keys.map(function(k){ return [k, req.params[k]] }));
      });

      app.use('/user/id:(\\d+)', router);

      request(app)
      .get('/user/id:10/profile.json')
      .expect(200, '[["0","10"],["1","profile"],["2","json"]]', done);
    })

    it('should merge numeric indices req.params when more in parent', function(done){
      var app = express();
      var router = new express.Router({ mergeParams: true });

      router.get('/(.*)', function (req, res) {
        var keys = Object.keys(req.params).sort();
        res.send(keys.map(function(k){ return [k, req.params[k]] }));
      });

      app.use('/user/id:(\\d+)/name:(\\w+)', router);

      request(app)
      .get('/user/id:10/name:tj/profile')
      .expect(200, '[["0","10"],["1","tj"],["2","profile"]]', done);
    })

    it('should merge numeric indices req.params when parent has same number', function(done){
      var app = express();
      var router = new express.Router({ mergeParams: true });

      router.get('/name:(\\w+)', function(req, res){
        var keys = Object.keys(req.params).sort();
        res.send(keys.map(function(k){ return [k, req.params[k]] }));
      });

      app.use('/user/id:(\\d+)', router);

      request(app)
      .get('/user/id:10/name:tj')
      .expect(200, '[["0","10"],["1","tj"]]', done);
    })

    it('should ignore invalid incoming req.params', function(done){
      var app = express();
      var router = new express.Router({ mergeParams: true });

      router.get('/:name', function(req, res){
        var keys = Object.keys(req.params).sort();
        res.send(keys.map(function(k){ return [k, req.params[k]] }));
      });

      app.use('/user/', function (req, res, next) {
        req.params = 3; // wat?
        router(req, res, next);
      });

      request(app)
      .get('/user/tj')
      .expect(200, '[["name","tj"]]', done);
    })

    it('should restore req.params', function(done){
      var app = express();
      var router = new express.Router({ mergeParams: true });

      router.get('/user:(\\w+)/*', function (req, res, next) {
        next();
      });

      app.use('/user/id:(\\d+)', function (req, res, next) {
        router(req, res, function (err) {
          var keys = Object.keys(req.params).sort();
          res.send(keys.map(function(k){ return [k, req.params[k]] }));
        });
      });

      request(app)
      .get('/user/id:42/user:tj/profile')
      .expect(200, '[["0","42"]]', done);
    })
  })

  describe('trailing slashes', function(){
    it('should be optional by default', function(done){
      var app = express();

      app.get('/user', function(req, res){
        res.end('tj');
      });

      request(app)
      .get('/user/')
      .expect('tj', done);
    })

    describe('when "strict routing" is enabled', function(){
      it('should match trailing slashes', function(done){
        var app = express();

        app.enable('strict routing');

        app.get('/user/', function(req, res){
          res.end('tj');
        });

        request(app)
        .get('/user/')
        .expect('tj', done);
      })

      it('should pass-though middleware', function(done){
        var app = express();

        app.enable('strict routing');

        app.use(function (req, res, next) {
          res.setHeader('x-middleware', 'true');
          next();
        });

        app.get('/user/', function(req, res){
          res.end('tj');
        });

        request(app)
        .get('/user/')
        .expect('x-middleware', 'true')
        .expect(200, 'tj', done);
      })

      it('should pass-though mounted middleware', function(done){
        var app = express();

        app.enable('strict routing');

        app.use('/user/', function (req, res, next) {
          res.setHeader('x-middleware', 'true');
          next();
        });

        app.get('/user/test/', function(req, res){
          res.end('tj');
        });

        request(app)
        .get('/user/test/')
        .expect('x-middleware', 'true')
        .expect(200, 'tj', done);
      })

      it('should match no slashes', function(done){
        var app = express();

        app.enable('strict routing');

        app.get('/user', function(req, res){
          res.end('tj');
        });

        request(app)
        .get('/user')
        .expect('tj', done);
      })

      it('should match middleware when omitting the trailing slash', function(done){
        var app = express();

        app.enable('strict routing');

        app.use('/user/', function(req, res){
          res.end('tj');
        });

        request(app)
        .get('/user')
        .expect(200, 'tj', done);
      })

      it('should match middleware', function(done){
        var app = express();

        app.enable('strict routing');

        app.use('/user', function(req, res){
          res.end('tj');
        });

        request(app)
        .get('/user')
        .expect(200, 'tj', done);
      })

      it('should match middleware when adding the trailing slash', function(done){
        var app = express();

        app.enable('strict routing');

        app.use('/user', function(req, res){
          res.end('tj');
        });

        request(app)
        .get('/user/')
        .expect(200, 'tj', done);
      })

      it('should fail when omitting the trailing slash', function(done){
        var app = express();

        app.enable('strict routing');

        app.get('/user/', function(req, res){
          res.end('tj');
        });

        request(app)
        .get('/user')
        .expect(404, done);
      })

      it('should fail when adding the trailing slash', function(done){
        var app = express();

        app.enable('strict routing');

        app.get('/user', function(req, res){
          res.end('tj');
        });

        request(app)
        .get('/user/')
        .expect(404, done);
      })
    })
  })

  it('should allow literal "."', function(done){
    var app = express();

    app.get('/api/users/:from..:to', function(req, res){
      var from = req.params.from
        , to = req.params.to;

      res.end('users from ' + from + ' to ' + to);
    });

    request(app)
    .get('/api/users/1..50')
    .expect('users from 1 to 50', done);
  })

  describe(':name', function(){
    it('should denote a capture group', function(done){
      var app = express();

      app.get('/user/:user', function(req, res){
        res.end(req.params.user);
      });

      request(app)
      .get('/user/tj')
      .expect('tj', done);
    })

    it('should match a single segment only', function(done){
      var app = express();

      app.get('/user/:user', function(req, res){
        res.end(req.params.user);
      });

      request(app)
      .get('/user/tj/edit')
      .expect(404, done);
    })

    it('should allow several capture groups', function(done){
      var app = express();

      app.get('/user/:user/:op', function(req, res){
        res.end(req.params.op + 'ing ' + req.params.user);
      });

      request(app)
      .get('/user/tj/edit')
      .expect('editing tj', done);
    })

    it('should work following a partial capture group', function(done){
      var app = express();
      var cb = after(2, done);

      app.get('/user(s?)/:user/:op', function(req, res){
        res.end(req.params.op + 'ing ' + req.params.user + (req.params[0] ? ' (old)' : ''));
      });

      request(app)
      .get('/user/tj/edit')
      .expect('editing tj', cb);

      request(app)
      .get('/users/tj/edit')
      .expect('editing tj (old)', cb);
    })

    it('should work inside literal parenthesis', function(done){
      var app = express();

      app.get('/:user\\(:op\\)', function(req, res){
        res.end(req.params.op + 'ing ' + req.params.user);
      });

      request(app)
      .get('/tj(edit)')
      .expect('editing tj', done);
    })

    it('should work in array of paths', function(done){
      var app = express();
      var cb = after(2, done);

      app.get(['/user/:user/poke', '/user/:user/pokes'], function(req, res){
        res.end('poking ' + req.params.user);
      });

      request(app)
      .get('/user/tj/poke')
      .expect('poking tj', cb);

      request(app)
      .get('/user/tj/pokes')
      .expect('poking tj', cb);
    })
  })

  describe(':name?', function(){
    it('should denote an optional capture group', function(done){
      var app = express();

      app.get('/user/:user/:op?', function(req, res){
        var op = req.params.op || 'view';
        res.end(op + 'ing ' + req.params.user);
      });

      request(app)
      .get('/user/tj')
      .expect('viewing tj', done);
    })

    it('should populate the capture group', function(done){
      var app = express();

      app.get('/user/:user/:op?', function(req, res){
        var op = req.params.op || 'view';
        res.end(op + 'ing ' + req.params.user);
      });

      request(app)
      .get('/user/tj/edit')
      .expect('editing tj', done);
    })
  })

  describe(':name*', function () {
    it('should match one segment', function (done) {
      var app = express()

      app.get('/user/:user*', function (req, res) {
        res.end(req.params.user)
      })

      request(app)
        .get('/user/122')
        .expect('122', done)
    })

    it('should match many segments', function (done) {
      var app = express()

      app.get('/user/:user*', function (req, res) {
        res.end(req.params.user)
      })

      request(app)
        .get('/user/1/2/3/4')
        .expect('1/2/3/4', done)
    })

    it('should match zero segments', function (done) {
      var app = express()

      app.get('/user/:user*', function (req, res) {
        res.end(req.params.user)
      })

      request(app)
        .get('/user')
        .expect('', done)
    })
  })

  describe(':name+', function () {
    it('should match one segment', function (done) {
      var app = express()

      app.get('/user/:user+', function (req, res) {
        res.end(req.params.user)
      })

      request(app)
        .get('/user/122')
        .expect(200, '122', done)
    })

    it('should match many segments', function (done) {
      var app = express()

      app.get('/user/:user+', function (req, res) {
        res.end(req.params.user)
      })

      request(app)
        .get('/user/1/2/3/4')
        .expect(200, '1/2/3/4', done)
    })

    it('should not match zero segments', function (done) {
      var app = express()

      app.get('/user/:user+', function (req, res) {
        res.end(req.params.user)
      })

      request(app)
        .get('/user')
        .expect(404, done)
    })
  })

  describe('.:name', function(){
    it('should denote a format', function(done){
      var app = express();
      var cb = after(2, done)

      app.get('/:name.:format', function(req, res){
        res.end(req.params.name + ' as ' + req.params.format);
      });

      request(app)
        .get('/foo.json')
        .expect(200, 'foo as json', cb)

      request(app)
        .get('/foo')
        .expect(404, cb)
    })
  })

  describe('.:name?', function(){
    it('should denote an optional format', function(done){
      var app = express();
      var cb = after(2, done)

      app.get('/:name.:format?', function(req, res){
        res.end(req.params.name + ' as ' + (req.params.format || 'html'));
      });

      request(app)
        .get('/foo')
        .expect(200, 'foo as html', cb)

      request(app)
        .get('/foo.json')
        .expect(200, 'foo as json', cb)
    })
  })

  describe('when next() is called', function(){
    it('should continue lookup', function(done){
      var app = express()
        , calls = [];

      app.get('/foo/:bar?', function(req, res, next){
        calls.push('/foo/:bar?');
        next();
      });

      app.get('/bar', function () {
        assert(0);
      });

      app.get('/foo', function(req, res, next){
        calls.push('/foo');
        next();
      });

      app.get('/foo', function (req, res) {
        calls.push('/foo 2');
        res.json(calls)
      });

      request(app)
      .get('/foo')
      .expect(200, ['/foo/:bar?', '/foo', '/foo 2'], done)
    })
  })

  describe('when next("route") is called', function(){
    it('should jump to next route', function(done){
      var app = express()

      function fn(req, res, next){
        res.set('X-Hit', '1')
        next('route')
      }

      app.get('/foo', fn, function (req, res) {
        res.end('failure')
      });

      app.get('/foo', function(req, res){
        res.end('success')
      })

      request(app)
      .get('/foo')
      .expect('X-Hit', '1')
      .expect(200, 'success', done)
    })
  })

  describe('when next("router") is called', function () {
    it('should jump out of router', function (done) {
      var app = express()
      var router = express.Router()

      function fn (req, res, next) {
        res.set('X-Hit', '1')
        next('router')
      }

      router.get('/foo', fn, function (req, res) {
        res.end('failure')
      })

      router.get('/foo', function (req, res) {
        res.end('failure')
      })

      app.use(router)

      app.get('/foo', function (req, res) {
        res.end('success')
      })

      request(app)
      .get('/foo')
      .expect('X-Hit', '1')
      .expect(200, 'success', done)
    })
  })

  describe('when next(err) is called', function(){
    it('should break out of app.router', function(done){
      var app = express()
        , calls = [];

      app.get('/foo/:bar?', function(req, res, next){
        calls.push('/foo/:bar?');
        next();
      });

      app.get('/bar', function () {
        assert(0);
      });

      app.get('/foo', function(req, res, next){
        calls.push('/foo');
        next(new Error('fail'));
      });

      app.get('/foo', function () {
        assert(0);
      });

      app.use(function(err, req, res, next){
        res.json({
          calls: calls,
          error: err.message
        })
      })

      request(app)
      .get('/foo')
      .expect(200, { calls: ['/foo/:bar?', '/foo'], error: 'fail' }, done)
    })

    it('should call handler in same route, if exists', function(done){
      var app = express();

      function fn1(req, res, next) {
        next(new Error('boom!'));
      }

      function fn2(req, res, next) {
        res.send('foo here');
      }

      function fn3(err, req, res, next) {
        res.send('route go ' + err.message);
      }

      app.get('/foo', fn1, fn2, fn3);

      app.use(function (err, req, res, next) {
        res.end('error!');
      })

      request(app)
      .get('/foo')
      .expect('route go boom!', done)
    })
  })

  describePromises('promise support', function () {
    it('should pass rejected promise value', function (done) {
      var app = express()
      var router = new express.Router()

      router.use(function createError (req, res, next) {
        return Promise.reject(new Error('boom!'))
      })

      router.use(function sawError (err, req, res, next) {
        res.send('saw ' + err.name + ': ' + err.message)
      })

      app.use(router)

      request(app)
      .get('/')
      .expect(200, 'saw Error: boom!', done)
    })

    it('should pass rejected promise without value', function (done) {
      var app = express()
      var router = new express.Router()

      router.use(function createError (req, res, next) {
        return Promise.reject()
      })

      router.use(function sawError (err, req, res, next) {
        res.send('saw ' + err.name + ': ' + err.message)
      })

      app.use(router)

      request(app)
      .get('/')
      .expect(200, 'saw Error: Rejected promise', done)
    })

    it('should ignore resolved promise', function (done) {
      var app = express()
      var router = new express.Router()

      router.use(function createError (req, res, next) {
        res.send('saw GET /foo')
        return Promise.resolve('foo')
      })

      router.use(function () {
        done(new Error('Unexpected middleware invoke'))
      })

      app.use(router)

      request(app)
      .get('/foo')
      .expect(200, 'saw GET /foo', done)
    })

    describe('error handling', function () {
      it('should pass rejected promise value', function (done) {
        var app = express()
        var router = new express.Router()

        router.use(function createError (req, res, next) {
          return Promise.reject(new Error('boom!'))
        })

        router.use(function handleError (err, req, res, next) {
          return Promise.reject(new Error('caught: ' + err.message))
        })

        router.use(function sawError (err, req, res, next) {
          res.send('saw ' + err.name + ': ' + err.message)
        })

        app.use(router)

        request(app)
        .get('/')
        .expect(200, 'saw Error: caught: boom!', done)
      })

      it('should pass rejected promise without value', function (done) {
        var app = express()
        var router = new express.Router()

        router.use(function createError (req, res, next) {
          return Promise.reject()
        })

        router.use(function handleError (err, req, res, next) {
          return Promise.reject(new Error('caught: ' + err.message))
        })

        router.use(function sawError (err, req, res, next) {
          res.send('saw ' + err.name + ': ' + err.message)
        })

        app.use(router)

        request(app)
        .get('/')
        .expect(200, 'saw Error: caught: Rejected promise', done)
      })

      it('should ignore resolved promise', function (done) {
        var app = express()
        var router = new express.Router()

        router.use(function createError (req, res, next) {
          return Promise.reject(new Error('boom!'))
        })

        router.use(function handleError (err, req, res, next) {
          res.send('saw ' + err.name + ': ' + err.message)
          return Promise.resolve('foo')
        })

        router.use(function () {
          done(new Error('Unexpected middleware invoke'))
        })

        app.use(router)

        request(app)
        .get('/foo')
        .expect(200, 'saw Error: boom!', done)
      })
    })
  })

  it('should allow rewriting of the url', function(done){
    var app = express();

    app.get('/account/edit', function(req, res, next){
      req.user = { id: 12 }; // faux authenticated user
      req.url = '/user/' + req.user.id + '/edit';
      next();
    });

    app.get('/user/:id/edit', function(req, res){
      res.send('editing user ' + req.params.id);
    });

    request(app)
    .get('/account/edit')
    .expect('editing user 12', done);
  })

  it('should run in order added', function(done){
    var app = express();
    var path = [];

    app.get('/:path+', function (req, res, next) {
      path.push(0);
      next();
    });

    app.get('/user/:id', function(req, res, next){
      path.push(1);
      next();
    });

    app.use(function(req, res, next){
      path.push(2);
      next();
    });

    app.all('/user/:id', function(req, res, next){
      path.push(3);
      next();
    });

    app.get('/(.*)', function (req, res, next) {
      path.push(4);
      next();
    });

    app.use(function(req, res, next){
      path.push(5);
      res.end(path.join(','))
    });

    request(app)
    .get('/user/1')
    .expect(200, '0,1,2,3,4,5', done);
  })

  it('should be chainable', function(){
    var app = express();
    assert.strictEqual(app.get('/', function () {}), app)
  })
})<|MERGE_RESOLUTION|>--- conflicted
+++ resolved
@@ -6,11 +6,8 @@
   , assert = require('assert')
   , methods = require('methods');
 
-<<<<<<< HEAD
 var describePromises = global.Promise ? describe : describe.skip
-=======
 var shouldSkipQuery = require('./support/utils').shouldSkipQuery
->>>>>>> 2ec589c1
 
 describe('app.router', function(){
   it('should restore req.params after leaving router', function(done){

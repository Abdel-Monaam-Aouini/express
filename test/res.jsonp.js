--- conflicted
+++ resolved
@@ -46,16 +46,8 @@
 
       request(app)
       .get('/?callback[a]=something')
-<<<<<<< HEAD
-      .end(function(err, res){
-        res.headers.should.have.property('content-type', 'application/json');
-        res.text.should.equal('{"count":1}');
-        done();
-      })
-=======
       .expect('Content-Type', 'application/json; charset=utf-8')
       .expect(200, '{"count":1}', done)
->>>>>>> f6bbeafd
     })
 
     it('should allow renaming callback', function(done){
@@ -134,11 +126,7 @@
 
       request(app)
       .get('/')
-<<<<<<< HEAD
-      .expect('Content-Type', 'application/vnd.example+json')
-=======
       .expect('Content-Type', 'application/vnd.example+json; charset=utf-8')
->>>>>>> f6bbeafd
       .expect(200, '{"hello":"world"}', done);
     })
 
@@ -166,16 +154,8 @@
 
         request(app)
         .get('/')
-<<<<<<< HEAD
-        .end(function(err, res){
-          res.headers.should.have.property('content-type', 'application/json');
-          res.text.should.equal('null');
-          done();
-        })
-=======
         .expect('Content-Type', 'application/json; charset=utf-8')
         .expect(200, 'null', done)
->>>>>>> f6bbeafd
       })
     })
 
@@ -189,16 +169,8 @@
 
         request(app)
         .get('/')
-<<<<<<< HEAD
-        .end(function(err, res){
-          res.headers.should.have.property('content-type', 'application/json');
-          res.text.should.equal('["foo","bar","baz"]');
-          done();
-        })
-=======
         .expect('Content-Type', 'application/json; charset=utf-8')
         .expect(200, '["foo","bar","baz"]', done)
->>>>>>> f6bbeafd
       })
     })
 
@@ -212,16 +184,8 @@
 
         request(app)
         .get('/')
-<<<<<<< HEAD
-        .end(function(err, res){
-          res.headers.should.have.property('content-type', 'application/json');
-          res.text.should.equal('{"name":"tobi"}');
-          done();
-        })
-=======
         .expect('Content-Type', 'application/json; charset=utf-8')
         .expect(200, '{"name":"tobi"}', done)
->>>>>>> f6bbeafd
       })
     })
 
@@ -235,16 +199,8 @@
 
         request(app)
         .get('/')
-<<<<<<< HEAD
-        .end(function(err, res){
-          res.headers.should.have.property('content-type', 'application/json');
-          res.text.should.equal('null');
-          done();
-        })
-=======
         .expect('Content-Type', 'application/json; charset=utf-8')
         .expect(200, 'null', done)
->>>>>>> f6bbeafd
       })
 
       it('should respond with json for Number', function(done){
@@ -256,17 +212,8 @@
 
         request(app)
         .get('/')
-<<<<<<< HEAD
-        .end(function(err, res){
-          res.statusCode.should.equal(200);
-          res.headers.should.have.property('content-type', 'application/json');
-          res.text.should.equal('300');
-          done();
-        })
-=======
         .expect('Content-Type', 'application/json; charset=utf-8')
         .expect(200, '300', done)
->>>>>>> f6bbeafd
       })
 
       it('should respond with json for String', function(done){
@@ -278,17 +225,8 @@
 
         request(app)
         .get('/')
-<<<<<<< HEAD
-        .end(function(err, res){
-          res.statusCode.should.equal(200);
-          res.headers.should.have.property('content-type', 'application/json');
-          res.text.should.equal('"str"');
-          done();
-        })
-=======
         .expect('Content-Type', 'application/json; charset=utf-8')
         .expect(200, '"str"', done)
->>>>>>> f6bbeafd
       })
     })
 
@@ -346,17 +284,8 @@
 
       request(app)
       .get('/')
-<<<<<<< HEAD
-      .end(function(err, res){
-        res.statusCode.should.equal(201);
-        res.headers.should.have.property('content-type', 'application/json');
-        res.text.should.equal('{"id":1}');
-        done();
-      })
-=======
       .expect('Content-Type', 'application/json; charset=utf-8')
       .expect(201, '{"id":1}', done)
->>>>>>> f6bbeafd
     })
   })
 
@@ -370,17 +299,8 @@
 
       request(app)
       .get('/')
-<<<<<<< HEAD
-      .end(function(err, res){
-        res.statusCode.should.equal(201);
-        res.headers.should.have.property('content-type', 'application/json');
-        res.text.should.equal('{"id":1}');
-        done();
-      })
-=======
       .expect('Content-Type', 'application/json; charset=utf-8')
       .expect(201, '{"id":1}', done)
->>>>>>> f6bbeafd
     })
 
     it('should use status as second number for backwards compat', function(done){
@@ -392,17 +312,8 @@
 
       request(app)
       .get('/')
-<<<<<<< HEAD
-      .end(function(err, res){
-        res.statusCode.should.equal(201);
-        res.headers.should.have.property('content-type', 'application/json');
-        res.text.should.equal('200');
-        done();
-      })
-=======
       .expect('Content-Type', 'application/json; charset=utf-8')
       .expect(201, '200', done)
->>>>>>> f6bbeafd
     })
   })
 

(The MIT License)

<<<<<<< HEAD
Copyright (c) 2009-2014 TJ Holowaychuk <tj@vision-media.ca>
=======
Copyright (c) 2009-2013 TJ Holowaychuk <tj@vision-media.ca>
Copyright (c) 2013 Roman Shtylman <shtylman+expressjs@gmail.com>
Copyright (c) 2014-2015 Douglas Christopher Wilson <doug@somethingdoug.com>
>>>>>>> 85755e32

Permission is hereby granted, free of charge, to any person obtaining
a copy of this software and associated documentation files (the
'Software'), to deal in the Software without restriction, including
without limitation the rights to use, copy, modify, merge, publish,
distribute, sublicense, and/or sell copies of the Software, and to
permit persons to whom the Software is furnished to do so, subject to
the following conditions:

The above copyright notice and this permission notice shall be
included in all copies or substantial portions of the Software.

THE SOFTWARE IS PROVIDED 'AS IS', WITHOUT WARRANTY OF ANY KIND,
EXPRESS OR IMPLIED, INCLUDING BUT NOT LIMITED TO THE WARRANTIES OF
MERCHANTABILITY, FITNESS FOR A PARTICULAR PURPOSE AND NONINFRINGEMENT.
IN NO EVENT SHALL THE AUTHORS OR COPYRIGHT HOLDERS BE LIABLE FOR ANY
CLAIM, DAMAGES OR OTHER LIABILITY, WHETHER IN AN ACTION OF CONTRACT,
TORT OR OTHERWISE, ARISING FROM, OUT OF OR IN CONNECTION WITH THE
SOFTWARE OR THE USE OR OTHER DEALINGS IN THE SOFTWARE.<|MERGE_RESOLUTION|>--- conflicted
+++ resolved
@@ -1,12 +1,8 @@
 (The MIT License)
 
-<<<<<<< HEAD
 Copyright (c) 2009-2014 TJ Holowaychuk <tj@vision-media.ca>
-=======
-Copyright (c) 2009-2013 TJ Holowaychuk <tj@vision-media.ca>
-Copyright (c) 2013 Roman Shtylman <shtylman+expressjs@gmail.com>
+Copyright (c) 2013-2014 Roman Shtylman <shtylman+expressjs@gmail.com>
 Copyright (c) 2014-2015 Douglas Christopher Wilson <doug@somethingdoug.com>
->>>>>>> 85755e32
 
 Permission is hereby granted, free of charge, to any person obtaining
 a copy of this software and associated documentation files (the

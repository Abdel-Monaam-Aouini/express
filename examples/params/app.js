--- conflicted
+++ resolved
@@ -17,15 +17,9 @@
 
 // Convert :to and :from to integers
 
-<<<<<<< HEAD
 app.param(['to', 'from'], function(req, res, next, num, name){
-  req.params[name] = num = parseInt(num, 10);
-  if( isNaN(num) ){
-=======
-app.param(['to', 'from'], function(req, res, next, num, name){ 
   req.params[name] = parseInt(num, 10);
   if( isNaN(req.params[name]) ){
->>>>>>> 0dc5836d
     next(new Error('failed to parseInt '+num));
   } else {
     next();

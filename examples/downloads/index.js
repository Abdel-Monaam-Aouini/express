'use strict'

/**
 * Module dependencies.
 */

var express = require('../../');
var path = require('path');

var app = module.exports = express();

// path to where the files are stored on disk
var FILES_DIR = path.join(__dirname, 'files')

app.get('/', function(req, res){
  res.send('<ul>' +
    '<li>Download <a href="/files/notes/groceries.txt">notes/groceries.txt</a>.</li>' +
    '<li>Download <a href="/files/amazing.txt">amazing.txt</a>.</li>' +
    '<li>Download <a href="/files/missing.txt">missing.txt</a>.</li>' +
    '<li>Download <a href="/files/CCTV大赛上海分赛区.txt">CCTV大赛上海分赛区.txt</a>.</li>' +
    '</ul>')
});

// /files/* is accessed via req.params[0]
// but here we name it :file
<<<<<<< HEAD
app.get('/files/:file+', function (req, res, next) {
  var filePath = resolvePath(FILES_DIR, req.params.file)

  res.download(filePath, function (err) {
=======
app.get('/files/:file(*)', function(req, res, next){
  res.download(req.params.file, { root: FILES_DIR }, function (err) {
>>>>>>> 084e3650
    if (!err) return; // file sent
    if (err.status !== 404) return next(err); // non-404 error
    // file for download not found
    res.statusCode = 404;
    res.send('Cant find that file, sorry!');
  });
});

/* istanbul ignore next */
if (!module.parent) {
  app.listen(3000);
  console.log('Express started on port 3000');
}<|MERGE_RESOLUTION|>--- conflicted
+++ resolved
@@ -23,15 +23,8 @@
 
 // /files/* is accessed via req.params[0]
 // but here we name it :file
-<<<<<<< HEAD
 app.get('/files/:file+', function (req, res, next) {
-  var filePath = resolvePath(FILES_DIR, req.params.file)
-
-  res.download(filePath, function (err) {
-=======
-app.get('/files/:file(*)', function(req, res, next){
   res.download(req.params.file, { root: FILES_DIR }, function (err) {
->>>>>>> 084e3650
     if (!err) return; // file sent
     if (err.status !== 404) return next(err); // non-404 error
     // file for download not found

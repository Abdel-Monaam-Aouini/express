/**
 * Module dependencies.
 */

<<<<<<< HEAD
var mime = require('send').mime;
var crc32 = require('buffer-crc32');
var basename = require('path').basename;
var deprecate = require('util').deprecate;
=======
var mime = require('connect').mime
  , deprecate = require('util').deprecate
  , proxyaddr = require('proxy-addr')
  , crc32 = require('buffer-crc32');

/**
 * toString ref.
 */

var toString = {}.toString;
>>>>>>> b91cd66f

/**
 * Deprecate function, like core `util.deprecate`,
 * but with NODE_ENV and color support.
 *
 * @param {Function} fn
 * @param {String} msg
 * @return {Function}
 * @api private
 */

exports.deprecate = function(fn, msg){
  if (process.env.NODE_ENV === 'test') return fn;

  // prepend module name
  msg = 'express: ' + msg;

  if (process.stderr.isTTY) {
    // colorize
    msg = '\x1b[31;1m' + msg + '\x1b[0m';
  }

  return deprecate(fn, msg);
};

/**
 * Return ETag for `body`.
 *
 * @param {String|Buffer} body
 * @return {String}
 * @api private
 */

exports.etag = function(body){
  return '"' + crc32.signed(body) + '"';
};

/**
 * Check if `path` looks absolute.
 *
 * @param {String} path
 * @return {Boolean}
 * @api private
 */

exports.isAbsolute = function(path){
  if ('/' == path[0]) return true;
  if (':' == path[1] && '\\' == path[2]) return true;
  if ('\\\\' == path.substring(0, 2)) return true; // Microsoft Azure absolute path
};

/**
 * Flatten the given `arr`.
 *
 * @param {Array} arr
 * @return {Array}
 * @api private
 */

exports.flatten = function(arr, ret){
  ret = ret || [];
  var len = arr.length;
  for (var i = 0; i < len; ++i) {
    if (Array.isArray(arr[i])) {
      exports.flatten(arr[i], ret);
    } else {
      ret.push(arr[i]);
    }
  }
  return ret;
};

/**
 * Normalize the given `type`, for example "html" becomes "text/html".
 *
 * @param {String} type
 * @return {Object}
 * @api private
 */

exports.normalizeType = function(type){
  return ~type.indexOf('/')
    ? acceptParams(type)
    : { value: mime.lookup(type), params: {} };
};

/**
 * Normalize `types`, for example "html" becomes "text/html".
 *
 * @param {Array} types
 * @return {Array}
 * @api private
 */

exports.normalizeTypes = function(types){
  var ret = [];

  for (var i = 0; i < types.length; ++i) {
    ret.push(exports.normalizeType(types[i]));
  }

  return ret;
};

/**
 * Generate Content-Disposition header appropriate for the filename.
 * non-ascii filenames are urlencoded and a filename* parameter is added
 *
 * @param {String} filename
 * @return {String}
 * @api private
 */

exports.contentDisposition = function(filename){
  var ret = 'attachment';
  if (filename) {
    filename = basename(filename);
    // if filename contains non-ascii characters, add a utf-8 version ala RFC 5987
    ret = /[^\040-\176]/.test(filename)
      ? 'attachment; filename=' + encodeURI(filename) + '; filename*=UTF-8\'\'' + encodeURI(filename)
      : 'attachment; filename="' + filename + '"';
  }

  return ret;
};

/**
 * Parse accept params `str` returning an
 * object with `.value`, `.quality` and `.params`.
 * also includes `.originalIndex` for stable sorting
 *
 * @param {String} str
 * @return {Object}
 * @api private
 */

function acceptParams(str, index) {
  var parts = str.split(/ *; */);
  var ret = { value: parts[0], quality: 1, params: {}, originalIndex: index };

  for (var i = 1; i < parts.length; ++i) {
    var pms = parts[i].split(/ *= */);
    if ('q' == pms[0]) {
      ret.quality = parseFloat(pms[1]);
    } else {
      ret.params[pms[0]] = pms[1];
    }
  }

  return ret;
<<<<<<< HEAD
=======
}

/**
 * Escape special characters in the given string of html.
 *
 * @param  {String} html
 * @return {String}
 * @api private
 */

exports.escape = function(html) {
  return String(html)
    .replace(/&/g, '&amp;')
    .replace(/"/g, '&quot;')
    .replace(/</g, '&lt;')
    .replace(/>/g, '&gt;');
};

/**
 * Normalize the given path string,
 * returning a regular expression.
 *
 * An empty array should be passed,
 * which will contain the placeholder
 * key names. For example "/user/:id" will
 * then contain ["id"].
 *
 * @param  {String|RegExp|Array} path
 * @param  {Array} keys
 * @param  {Boolean} sensitive
 * @param  {Boolean} strict
 * @return {RegExp}
 * @api private
 */

exports.pathRegexp = function(path, keys, sensitive, strict) {
  if (toString.call(path) == '[object RegExp]') return path;
  if (Array.isArray(path)) path = '(' + path.join('|') + ')';
  path = path
    .concat(strict ? '' : '/?')
    .replace(/\/\(/g, '(?:/')
    .replace(/(\/)?(\.)?:(\w+)(?:(\(.*?\)))?(\?)?(\*)?/g, function(_, slash, format, key, capture, optional, star){
      keys.push({ name: key, optional: !! optional });
      slash = slash || '';
      return ''
        + (optional ? '' : slash)
        + '(?:'
        + (optional ? slash : '')
        + (format || '') + (capture || (format && '([^/.]+?)' || '([^/]+?)')) + ')'
        + (optional || '')
        + (star ? '(/*)?' : '');
    })
    .replace(/([\/.])/g, '\\$1')
    .replace(/\*/g, '(.*)');
  return new RegExp('^' + path + '$', sensitive ? '' : 'i');
}

/**
 * Compile "proxy trust" value to function.
 *
 * @param  {Boolean|String|Number|Array|Function} val
 * @return {Function}
 * @api private
 */

exports.compileTrust = function(val) {
  if (typeof val === 'function') return val;

  if (val === true) {
    // Support plain true/false
    return function(){ return true };
  }

  if (typeof val === 'number') {
    // Support trusting hop count
    return function(a, i){ return i < val };
  }

  if (typeof val === 'string') {
    // Support comma-separated values
    val = val.split(/ *, */);
  }

  return proxyaddr.compile(val || []);
>>>>>>> b91cd66f
}<|MERGE_RESOLUTION|>--- conflicted
+++ resolved
@@ -2,23 +2,11 @@
  * Module dependencies.
  */
 
-<<<<<<< HEAD
 var mime = require('send').mime;
 var crc32 = require('buffer-crc32');
 var basename = require('path').basename;
 var deprecate = require('util').deprecate;
-=======
-var mime = require('connect').mime
-  , deprecate = require('util').deprecate
-  , proxyaddr = require('proxy-addr')
-  , crc32 = require('buffer-crc32');
-
-/**
- * toString ref.
- */
-
-var toString = {}.toString;
->>>>>>> b91cd66f
+var proxyaddr = require('proxy-addr');
 
 /**
  * Deprecate function, like core `util.deprecate`,
@@ -169,63 +157,6 @@
   }
 
   return ret;
-<<<<<<< HEAD
-=======
-}
-
-/**
- * Escape special characters in the given string of html.
- *
- * @param  {String} html
- * @return {String}
- * @api private
- */
-
-exports.escape = function(html) {
-  return String(html)
-    .replace(/&/g, '&amp;')
-    .replace(/"/g, '&quot;')
-    .replace(/</g, '&lt;')
-    .replace(/>/g, '&gt;');
-};
-
-/**
- * Normalize the given path string,
- * returning a regular expression.
- *
- * An empty array should be passed,
- * which will contain the placeholder
- * key names. For example "/user/:id" will
- * then contain ["id"].
- *
- * @param  {String|RegExp|Array} path
- * @param  {Array} keys
- * @param  {Boolean} sensitive
- * @param  {Boolean} strict
- * @return {RegExp}
- * @api private
- */
-
-exports.pathRegexp = function(path, keys, sensitive, strict) {
-  if (toString.call(path) == '[object RegExp]') return path;
-  if (Array.isArray(path)) path = '(' + path.join('|') + ')';
-  path = path
-    .concat(strict ? '' : '/?')
-    .replace(/\/\(/g, '(?:/')
-    .replace(/(\/)?(\.)?:(\w+)(?:(\(.*?\)))?(\?)?(\*)?/g, function(_, slash, format, key, capture, optional, star){
-      keys.push({ name: key, optional: !! optional });
-      slash = slash || '';
-      return ''
-        + (optional ? '' : slash)
-        + '(?:'
-        + (optional ? slash : '')
-        + (format || '') + (capture || (format && '([^/.]+?)' || '([^/]+?)')) + ')'
-        + (optional || '')
-        + (star ? '(/*)?' : '');
-    })
-    .replace(/([\/.])/g, '\\$1')
-    .replace(/\*/g, '(.*)');
-  return new RegExp('^' + path + '$', sensitive ? '' : 'i');
 }
 
 /**
@@ -255,5 +186,4 @@
   }
 
   return proxyaddr.compile(val || []);
->>>>>>> b91cd66f
 }
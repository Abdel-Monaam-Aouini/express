--- conflicted
+++ resolved
@@ -251,15 +251,10 @@
   var callback = this.req.query[app.get('jsonp callback name')];
 
   // content-type
-<<<<<<< HEAD
-  this.get('Content-Type') || this.set('Content-Type', 'application/json');
-=======
   if (!this.get('Content-Type')) {
-    this.charset = 'utf-8';
     this.set('X-Content-Type-Options', 'nosniff');
     this.set('Content-Type', 'application/json');
   }
->>>>>>> 916c5373
 
   // fixup callback
   if (Array.isArray(callback)) {

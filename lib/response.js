/*!
 * express
 * Copyright(c) 2009-2013 TJ Holowaychuk
 * Copyright(c) 2014-2015 Douglas Christopher Wilson
 * MIT Licensed
 */

'use strict';

/**
 * Module dependencies.
 * @private
 */

var Buffer = require('safe-buffer').Buffer
var contentDisposition = require('content-disposition');
var encodeUrl = require('encodeurl');
var escapeHtml = require('escape-html');
var http = require('http');
var onFinished = require('on-finished');
var path = require('path');
var pathIsAbsolute = require('path-is-absolute');
var statuses = require('statuses')
var merge = require('utils-merge');
var sign = require('cookie-signature').sign;
var normalizeType = require('./utils').normalizeType;
var normalizeTypes = require('./utils').normalizeTypes;
var setCharset = require('./utils').setCharset;
var cookie = require('cookie');
var send = require('send');
var extname = path.extname;
var mime = send.mime;
var resolve = path.resolve;
var vary = require('vary');

/**
 * Response prototype.
 * @public
 */

var res = Object.create(http.ServerResponse.prototype)

/**
 * Module exports.
 * @public
 */

module.exports = res

/**
 * Module variables.
 * @private
 */

var charsetRegExp = /;\s*charset\s*=/;

/**
 * Set status `code`.
 *
 * @param {Number} code
 * @return {ServerResponse}
 * @public
 */

res.status = function status(code) {
  this.statusCode = code;
  return this;
};

/**
 * Set Link header field with the given `links`.
 *
 * Examples:
 *
 *    res.links({
 *      next: 'http://api.example.com/users?page=2',
 *      last: 'http://api.example.com/users?page=5'
 *    });
 *
 * @param {Object} links
 * @return {ServerResponse}
 * @public
 */

res.links = function(links){
  var link = this.get('Link') || '';
  if (link) link += ', ';
  return this.set('Link', link + Object.keys(links).map(function(rel){
    return '<' + links[rel] + '>; rel="' + rel + '"';
  }).join(', '));
};

/**
 * Send a response.
 *
 * Examples:
 *
 *     res.send(Buffer.from('wahoo'));
 *     res.send({ some: 'json' });
 *     res.send('<p>some html</p>');
 *
 * @param {string|number|boolean|object|Buffer} body
 * @public
 */

res.send = function send(body) {
  var chunk = body;
  var encoding;
  var req = this.req;
  var type;

  // settings
  var app = this.app;

  switch (typeof chunk) {
    // string defaulting to html
    case 'string':
      if (!this.get('Content-Type')) {
        this.type('html');
      }
      break;
    case 'boolean':
    case 'number':
    case 'object':
      if (chunk === null) {
        chunk = '';
      } else if (Buffer.isBuffer(chunk)) {
        if (!this.get('Content-Type')) {
          this.type('bin');
        }
      } else {
        return this.json(chunk);
      }
      break;
  }

  // write strings in utf-8
  if (typeof chunk === 'string') {
    encoding = 'utf8';
    type = this.get('Content-Type');

    // reflect this in content-type
    if (typeof type === 'string') {
      this.set('Content-Type', setCharset(type, 'utf-8'));
    }
  }

  // determine if ETag should be generated
  var etagFn = app.get('etag fn')
  var generateETag = !this.get('ETag') && typeof etagFn === 'function'

  // populate Content-Length
  var len
  if (chunk !== undefined) {
    if (Buffer.isBuffer(chunk)) {
      // get length of Buffer
      len = chunk.length
    } else if (!generateETag && chunk.length < 1000) {
      // just calculate length when no ETag + small chunk
      len = Buffer.byteLength(chunk, encoding)
    } else {
      // convert chunk to Buffer and calculate
      chunk = Buffer.from(chunk, encoding)
      encoding = undefined;
      len = chunk.length
    }

    this.set('Content-Length', len);
  }

  // populate ETag
  var etag;
  if (generateETag && len !== undefined) {
    if ((etag = etagFn(chunk, encoding))) {
      this.set('ETag', etag);
    }
  }

  // freshness
  if (req.fresh) this.statusCode = 304;

  // strip irrelevant headers
  if (204 === this.statusCode || 304 === this.statusCode) {
    this.removeHeader('Content-Type');
    this.removeHeader('Content-Length');
    this.removeHeader('Transfer-Encoding');
    chunk = '';
  }

  if (req.method === 'HEAD') {
    // skip body for HEAD
    this.end();
  } else {
    // respond
    this.end(chunk, encoding);
  }

  return this;
};

/**
 * Send JSON response.
 *
 * Examples:
 *
 *     res.json(null);
 *     res.json({ user: 'tj' });
 *
 * @param {string|number|boolean|object} obj
 * @public
 */

res.json = function json(obj) {
  // settings
  var app = this.app;
  var escape = app.get('json escape')
  var replacer = app.get('json replacer');
  var spaces = app.get('json spaces');
<<<<<<< HEAD
  var body = stringify(obj, replacer, spaces);
=======
  var body = stringify(val, replacer, spaces, escape)
>>>>>>> 351396f9

  // content-type
  if (!this.get('Content-Type')) {
    this.set('Content-Type', 'application/json');
  }

  return this.send(body);
};

/**
 * Send JSON response with JSONP callback support.
 *
 * Examples:
 *
 *     res.jsonp(null);
 *     res.jsonp({ user: 'tj' });
 *
 * @param {string|number|boolean|object} obj
 * @public
 */

res.jsonp = function jsonp(obj) {
  // settings
  var app = this.app;
  var escape = app.get('json escape')
  var replacer = app.get('json replacer');
  var spaces = app.get('json spaces');
<<<<<<< HEAD
  var body = stringify(obj, replacer, spaces);
=======
  var body = stringify(val, replacer, spaces, escape)
>>>>>>> 351396f9
  var callback = this.req.query[app.get('jsonp callback name')];

  // content-type
  if (!this.get('Content-Type')) {
    this.set('X-Content-Type-Options', 'nosniff');
    this.set('Content-Type', 'application/json');
  }

  // fixup callback
  if (Array.isArray(callback)) {
    callback = callback[0];
  }

  // jsonp
  if (typeof callback === 'string' && callback.length !== 0) {
    this.set('X-Content-Type-Options', 'nosniff');
    this.set('Content-Type', 'text/javascript');

    // restrict callback charset
    callback = callback.replace(/[^\[\]\w$.]/g, '');

    // replace chars not allowed in JavaScript that are in JSON
    body = body
      .replace(/\u2028/g, '\\u2028')
      .replace(/\u2029/g, '\\u2029');

    // the /**/ is a specific security mitigation for "Rosetta Flash JSONP abuse"
    // the typeof check is just to reduce client error noise
    body = '/**/ typeof ' + callback + ' === \'function\' && ' + callback + '(' + body + ');';
  }

  return this.send(body);
};

/**
 * Send given HTTP status code.
 *
 * Sets the response status to `statusCode` and the body of the
 * response to the standard description from node's http.STATUS_CODES
 * or the statusCode number if no description.
 *
 * Examples:
 *
 *     res.sendStatus(200);
 *
 * @param {number} statusCode
 * @public
 */

res.sendStatus = function sendStatus(statusCode) {
  var body = statuses[statusCode] || String(statusCode)

  this.statusCode = statusCode;
  this.type('txt');

  return this.send(body);
};

/**
 * Transfer the file at the given `path`.
 *
 * Automatically sets the _Content-Type_ response header field.
 * The callback `callback(err)` is invoked when the transfer is complete
 * or when an error occurs. Be sure to check `res.sentHeader`
 * if you wish to attempt responding, as the header and some data
 * may have already been transferred.
 *
 * Options:
 *
 *   - `maxAge`   defaulting to 0 (can be string converted by `ms`)
 *   - `root`     root directory for relative filenames
 *   - `headers`  object of headers to serve with file
 *   - `dotfiles` serve dotfiles, defaulting to false; can be `"allow"` to send them
 *
 * Other options are passed along to `send`.
 *
 * Examples:
 *
 *  The following example illustrates how `res.sendFile()` may
 *  be used as an alternative for the `static()` middleware for
 *  dynamic situations. The code backing `res.sendFile()` is actually
 *  the same code, so HTTP cache support etc is identical.
 *
 *     app.get('/user/:uid/photos/:file', function(req, res){
 *       var uid = req.params.uid
 *         , file = req.params.file;
 *
 *       req.user.mayViewFilesFrom(uid, function(yes){
 *         if (yes) {
 *           res.sendFile('/uploads/' + uid + '/' + file);
 *         } else {
 *           res.send(403, 'Sorry! you cant see that.');
 *         }
 *       });
 *     });
 *
 * @public
 */

res.sendFile = function sendFile(path, options, callback) {
  var done = callback;
  var req = this.req;
  var res = this;
  var next = req.next;
  var opts = options || {};

  if (!path) {
    throw new TypeError('path argument is required to res.sendFile');
  }

  // support function as second arg
  if (typeof options === 'function') {
    done = options;
    opts = {};
  }

  if (!opts.root && !pathIsAbsolute(path)) {
    throw new TypeError('path must be absolute or specify root to res.sendFile');
  }

  // create file stream
  var pathname = encodeURI(path);
  var file = send(req, pathname, opts);

  // transfer
  sendfile(res, file, opts, function (err) {
    if (done) return done(err);
    if (err && err.code === 'EISDIR') return next();

    // next() all but write errors
    if (err && err.code !== 'ECONNABORTED' && err.syscall !== 'write') {
      next(err);
    }
  });
};

/**
 * Transfer the file at the given `path` as an attachment.
 *
 * Optionally providing an alternate attachment `filename`,
 * and optional callback `callback(err)`. The callback is invoked
 * when the data transfer is complete, or when an error has
 * ocurred. Be sure to check `res.headersSent` if you plan to respond.
 *
<<<<<<< HEAD
=======
 * Optionally providing an `options` object to use with `res.sendFile()`.
 * This function will set the `Content-Disposition` header, overriding
 * any `Content-Disposition` header passed as header options in order
 * to set the attachment and filename.
 *
>>>>>>> 351396f9
 * This method uses `res.sendFile()`.
 *
 * @public
 */

res.download = function download (path, filename, options, callback) {
  var done = callback;
  var name = filename;
  var opts = options || null

  // support function as second or third arg
  if (typeof filename === 'function') {
    done = filename;
    name = null;
    opts = null
  } else if (typeof options === 'function') {
    done = options
    opts = null
  }

  // set Content-Disposition when file is sent
  var headers = {
    'Content-Disposition': contentDisposition(name || path)
  };

  // merge user-provided headers
  if (opts && opts.headers) {
    var keys = Object.keys(opts.headers)
    for (var i = 0; i < keys.length; i++) {
      var key = keys[i]
      if (key.toLowerCase() !== 'content-disposition') {
        headers[key] = opts.headers[key]
      }
    }
  }

  // merge user-provided options
  opts = Object.create(opts)
  opts.headers = headers

  // Resolve the full path for sendFile
  var fullPath = resolve(path);

  // send file
  return this.sendFile(fullPath, opts, done)
};

/**
 * Set _Content-Type_ response header with `type` through `mime.lookup()`
 * when it does not contain "/", or set the Content-Type to `type` otherwise.
 *
 * Examples:
 *
 *     res.type('.html');
 *     res.type('html');
 *     res.type('json');
 *     res.type('application/json');
 *     res.type('png');
 *
 * @param {String} type
 * @return {ServerResponse} for chaining
 * @public
 */

res.contentType =
res.type = function contentType(type) {
  var ct = type.indexOf('/') === -1
    ? mime.lookup(type)
    : type;

  return this.set('Content-Type', ct);
};

/**
 * Respond to the Acceptable formats using an `obj`
 * of mime-type callbacks.
 *
 * This method uses `req.accepted`, an array of
 * acceptable types ordered by their quality values.
 * When "Accept" is not present the _first_ callback
 * is invoked, otherwise the first match is used. When
 * no match is performed the server responds with
 * 406 "Not Acceptable".
 *
 * Content-Type is set for you, however if you choose
 * you may alter this within the callback using `res.type()`
 * or `res.set('Content-Type', ...)`.
 *
 *    res.format({
 *      'text/plain': function(){
 *        res.send('hey');
 *      },
 *
 *      'text/html': function(){
 *        res.send('<p>hey</p>');
 *      },
 *
 *      'appliation/json': function(){
 *        res.send({ message: 'hey' });
 *      }
 *    });
 *
 * In addition to canonicalized MIME types you may
 * also use extnames mapped to these types:
 *
 *    res.format({
 *      text: function(){
 *        res.send('hey');
 *      },
 *
 *      html: function(){
 *        res.send('<p>hey</p>');
 *      },
 *
 *      json: function(){
 *        res.send({ message: 'hey' });
 *      }
 *    });
 *
 * By default Express passes an `Error`
 * with a `.status` of 406 to `next(err)`
 * if a match is not made. If you provide
 * a `.default` callback it will be invoked
 * instead.
 *
 * @param {Object} obj
 * @return {ServerResponse} for chaining
 * @public
 */

res.format = function(obj){
  var req = this.req;
  var next = req.next;

  var fn = obj.default;
  if (fn) delete obj.default;
  var keys = Object.keys(obj);

  var key = keys.length > 0
    ? req.accepts(keys)
    : false;

  this.vary("Accept");

  if (key) {
    this.set('Content-Type', normalizeType(key).value);
    obj[key](req, this, next);
  } else if (fn) {
    fn();
  } else {
    var err = new Error('Not Acceptable');
    err.status = err.statusCode = 406;
    err.types = normalizeTypes(keys).map(function(o){ return o.value });
    next(err);
  }

  return this;
};

/**
 * Set _Content-Disposition_ header to _attachment_ with optional `filename`.
 *
 * @param {String} filename
 * @return {ServerResponse}
 * @public
 */

res.attachment = function attachment(filename) {
  if (filename) {
    this.type(extname(filename));
  }

  this.set('Content-Disposition', contentDisposition(filename));

  return this;
};

/**
 * Append additional header `field` with value `val`.
 *
 * Example:
 *
 *    res.append('Link', ['<http://localhost/>', '<http://localhost:3000/>']);
 *    res.append('Set-Cookie', 'foo=bar; Path=/; HttpOnly');
 *    res.append('Warning', '199 Miscellaneous warning');
 *
 * @param {String} field
 * @param {String|Array} val
 * @return {ServerResponse} for chaining
 * @public
 */

res.append = function append(field, val) {
  var prev = this.get(field);
  var value = val;

  if (prev) {
    // concat the new and prev vals
    value = Array.isArray(prev) ? prev.concat(val)
      : Array.isArray(val) ? [prev].concat(val)
      : [prev, val];
  }

  return this.set(field, value);
};

/**
 * Set header `field` to `val`, or pass
 * an object of header fields.
 *
 * Examples:
 *
 *    res.set('Foo', ['bar', 'baz']);
 *    res.set('Accept', 'application/json');
 *    res.set({ Accept: 'text/plain', 'X-API-Key': 'tobi' });
 *
 * Aliased as `res.header()`.
 *
 * @param {String|Object} field
 * @param {String|Array} val
 * @return {ServerResponse} for chaining
 * @public
 */

res.set =
res.header = function header(field, val) {
  if (arguments.length === 2) {
    var value = Array.isArray(val)
      ? val.map(String)
      : String(val);

    // add charset to content-type
    if (field.toLowerCase() === 'content-type') {
      if (Array.isArray(value)) {
        throw new TypeError('Content-Type cannot be set to an Array');
      }
      if (!charsetRegExp.test(value)) {
        var charset = mime.charsets.lookup(value.split(';')[0]);
        if (charset) value += '; charset=' + charset.toLowerCase();
      }
    }

    this.setHeader(field, value);
  } else {
    for (var key in field) {
      this.set(key, field[key]);
    }
  }
  return this;
};

/**
 * Get value for header `field`.
 *
 * @param {String} field
 * @return {String}
 * @public
 */

res.get = function(field){
  return this.getHeader(field);
};

/**
 * Clear cookie `name`.
 *
 * @param {String} name
 * @param {Object} [options]
 * @return {ServerResponse} for chaining
 * @public
 */

res.clearCookie = function clearCookie(name, options) {
  var opts = merge({ expires: new Date(1), path: '/' }, options);

  return this.cookie(name, '', opts);
};

/**
 * Set cookie `name` to `value`, with the given `options`.
 *
 * Options:
 *
 *    - `maxAge`   max-age in milliseconds, converted to `expires`
 *    - `signed`   sign the cookie
 *    - `path`     defaults to "/"
 *
 * Examples:
 *
 *    // "Remember Me" for 15 minutes
 *    res.cookie('rememberme', '1', { expires: new Date(Date.now() + 900000), httpOnly: true });
 *
 *    // save as above
 *    res.cookie('rememberme', '1', { maxAge: 900000, httpOnly: true })
 *
 * @param {String} name
 * @param {String|Object} value
 * @param {Object} [options]
 * @return {ServerResponse} for chaining
 * @public
 */

res.cookie = function (name, value, options) {
  var opts = merge({}, options);
  var secret = this.req.secret;
  var signed = opts.signed;

  if (signed && !secret) {
    throw new Error('cookieParser("secret") required for signed cookies');
  }

  var val = typeof value === 'object'
    ? 'j:' + JSON.stringify(value)
    : String(value);

  if (signed) {
    val = 's:' + sign(val, secret);
  }

  if ('maxAge' in opts) {
    opts.expires = new Date(Date.now() + opts.maxAge);
    opts.maxAge /= 1000;
  }

  if (opts.path == null) {
    opts.path = '/';
  }

  this.append('Set-Cookie', cookie.serialize(name, String(val), opts));

  return this;
};

/**
 * Set the location header to `url`.
 *
 * The given `url` can also be "back", which redirects
 * to the _Referrer_ or _Referer_ headers or "/".
 *
 * Examples:
 *
 *    res.location('/foo/bar').;
 *    res.location('http://example.com');
 *    res.location('../login');
 *
 * @param {String} url
 * @return {ServerResponse} for chaining
 * @public
 */

res.location = function location(url) {
  var loc = url;

  // "back" is an alias for the referrer
  if (url === 'back') {
    loc = this.req.get('Referrer') || '/';
  }

  // set location
  return this.set('Location', encodeUrl(loc));
};

/**
 * Redirect to the given `url` with optional response `status`
 * defaulting to 302.
 *
 * The resulting `url` is determined by `res.location()`, so
 * it will play nicely with mounted apps, relative paths,
 * `"back"` etc.
 *
 * Examples:
 *
 *    res.redirect('/foo/bar');
 *    res.redirect('http://example.com');
 *    res.redirect(301, 'http://example.com');
 *    res.redirect('../login'); // /blog/post/1 -> /blog/login
 *
 * @public
 */

res.redirect = function redirect(url) {
  var address = url;
  var body;
  var status = 302;

  // allow status / url
  if (arguments.length === 2) {
    status = arguments[0]
    address = arguments[1]
  }

  // Set location header
  address = this.location(address).get('Location');

  // Support text/{plain,html} by default
  this.format({
    text: function(){
      body = statuses[status] + '. Redirecting to ' + address
    },

    html: function(){
      var u = escapeHtml(address);
      body = '<p>' + statuses[status] + '. Redirecting to <a href="' + u + '">' + u + '</a></p>'
    },

    default: function(){
      body = '';
    }
  });

  // Respond
  this.statusCode = status;
  this.set('Content-Length', Buffer.byteLength(body));

  if (this.req.method === 'HEAD') {
    this.end();
  } else {
    this.end(body);
  }
};

/**
 * Add `field` to Vary. If already present in the Vary set, then
 * this call is simply ignored.
 *
 * @param {Array|String} field
 * @return {ServerResponse} for chaining
 * @public
 */

res.vary = function(field){
  vary(this, field);

  return this;
};

/**
 * Render `view` with the given `options` and optional callback `fn`.
 * When a callback function is given a response will _not_ be made
 * automatically, otherwise a response of _200_ and _text/html_ is given.
 *
 * Options:
 *
 *  - `cache`     boolean hinting to the engine it should cache
 *  - `filename`  filename of the view being rendered
 *
 * @public
 */

res.render = function render(view, options, callback) {
  var app = this.req.app;
  var done = callback;
  var opts = options || {};
  var req = this.req;
  var self = this;

  // support callback function as second arg
  if (typeof options === 'function') {
    done = options;
    opts = {};
  }

  // merge res.locals
  opts._locals = self.locals;

  // default callback to respond
  done = done || function (err, str) {
    if (err) return req.next(err);
    self.send(str);
  };

  // render
  app.render(view, opts, done);
};

// pipe the send file stream
function sendfile(res, file, options, callback) {
  var done = false;
  var streaming;

  // request aborted
  function onaborted() {
    if (done) return;
    done = true;

    var err = new Error('Request aborted');
    err.code = 'ECONNABORTED';
    callback(err);
  }

  // directory
  function ondirectory() {
    if (done) return;
    done = true;

    var err = new Error('EISDIR, read');
    err.code = 'EISDIR';
    callback(err);
  }

  // errors
  function onerror(err) {
    if (done) return;
    done = true;
    callback(err);
  }

  // ended
  function onend() {
    if (done) return;
    done = true;
    callback();
  }

  // file
  function onfile() {
    streaming = false;
  }

  // finished
  function onfinish(err) {
    if (err && err.code === 'ECONNRESET') return onaborted();
    if (err) return onerror(err);
    if (done) return;

    setImmediate(function () {
      if (streaming !== false && !done) {
        onaborted();
        return;
      }

      if (done) return;
      done = true;
      callback();
    });
  }

  // streaming
  function onstream() {
    streaming = true;
  }

  file.on('directory', ondirectory);
  file.on('end', onend);
  file.on('error', onerror);
  file.on('file', onfile);
  file.on('stream', onstream);
  onFinished(res, onfinish);

  if (options.headers) {
    // set headers on successful transfer
    file.on('headers', function headers(res) {
      var obj = options.headers;
      var keys = Object.keys(obj);

      for (var i = 0; i < keys.length; i++) {
        var k = keys[i];
        res.setHeader(k, obj[k]);
      }
    });
  }

  // pipe
  file.pipe(res);
}

/**
 * Stringify JSON, like JSON.stringify, but v8 optimized, with the
 * ability to escape characters that can trigger HTML sniffing.
 *
 * @param {*} value
 * @param {function} replaces
 * @param {number} spaces
 * @param {boolean} escape
 * @returns {string}
 * @private
 */

function stringify (value, replacer, spaces, escape) {
  // v8 checks arguments.length for optimizing simple call
  // https://bugs.chromium.org/p/v8/issues/detail?id=4730
  var json = replacer || spaces
    ? JSON.stringify(value, replacer, spaces)
    : JSON.stringify(value);

  if (escape) {
    json = json.replace(/[<>&]/g, function (c) {
      switch (c.charCodeAt(0)) {
        case 0x3c:
          return '\\u003c'
        case 0x3e:
          return '\\u003e'
        case 0x26:
          return '\\u0026'
        default:
          return c
      }
    })
  }

  return json
}<|MERGE_RESOLUTION|>--- conflicted
+++ resolved
@@ -216,11 +216,7 @@
   var escape = app.get('json escape')
   var replacer = app.get('json replacer');
   var spaces = app.get('json spaces');
-<<<<<<< HEAD
-  var body = stringify(obj, replacer, spaces);
-=======
-  var body = stringify(val, replacer, spaces, escape)
->>>>>>> 351396f9
+  var body = stringify(obj, replacer, spaces, escape)
 
   // content-type
   if (!this.get('Content-Type')) {
@@ -248,11 +244,7 @@
   var escape = app.get('json escape')
   var replacer = app.get('json replacer');
   var spaces = app.get('json spaces');
-<<<<<<< HEAD
-  var body = stringify(obj, replacer, spaces);
-=======
-  var body = stringify(val, replacer, spaces, escape)
->>>>>>> 351396f9
+  var body = stringify(obj, replacer, spaces, escape)
   var callback = this.req.query[app.get('jsonp callback name')];
 
   // content-type
@@ -397,14 +389,11 @@
  * when the data transfer is complete, or when an error has
  * ocurred. Be sure to check `res.headersSent` if you plan to respond.
  *
-<<<<<<< HEAD
-=======
  * Optionally providing an `options` object to use with `res.sendFile()`.
  * This function will set the `Content-Disposition` header, overriding
  * any `Content-Disposition` header passed as header options in order
  * to set the attachment and filename.
  *
->>>>>>> 351396f9
  * This method uses `res.sendFile()`.
  *
  * @public

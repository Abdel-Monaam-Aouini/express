/*!
 * express
 * Copyright(c) 2009-2013 TJ Holowaychuk
 * Copyright(c) 2014-2015 Douglas Christopher Wilson
 * MIT Licensed
 */

'use strict';

/**
 * Module dependencies.
 * @private
 */

var Buffer = require('safe-buffer').Buffer
var contentDisposition = require('content-disposition');
var createError = require('http-errors')
var encodeUrl = require('encodeurl');
var escapeHtml = require('escape-html');
var http = require('http');
var onFinished = require('on-finished');
var mime = require('mime-types')
var path = require('path');
var pathIsAbsolute = require('path-is-absolute');
var statuses = require('statuses')
var merge = require('utils-merge');
var sign = require('cookie-signature').sign;
var normalizeType = require('./utils').normalizeType;
var normalizeTypes = require('./utils').normalizeTypes;
var setCharset = require('./utils').setCharset;
var cookie = require('cookie');
var send = require('send');
var extname = path.extname;
var resolve = path.resolve;
var vary = require('vary');

/**
 * Response prototype.
 * @public
 */

var res = Object.create(http.ServerResponse.prototype)

/**
 * Module exports.
 * @public
 */

module.exports = res

/**
<<<<<<< HEAD
 * Set status `code`.
=======
 * Module variables.
 * @private
 */

var schemaAndHostRegExp = /^(?:[a-zA-Z][a-zA-Z0-9+.-]*:)?\/\/[^\\\/\?]+/;

/**
 * Set the HTTP status code for the response.
>>>>>>> 82fc12a4
 *
 * Expects an integer value between 100 and 999 inclusive.
 * Throws an error if the provided status code is not an integer or if it's outside the allowable range.
 *
 * @param {number} code - The HTTP status code to set.
 * @return {ServerResponse} - Returns itself for chaining methods.
 * @throws {TypeError} If `code` is not an integer.
 * @throws {RangeError} If `code` is outside the range 100 to 999.
 * @public
 */

res.status = function status(code) {
  // Check if the status code is not an integer
  if (!Number.isInteger(code)) {
    throw new TypeError(`Invalid status code: ${JSON.stringify(code)}. Status code must be an integer.`);
  }
  // Check if the status code is outside of Node's valid range
  if (code < 100 || code > 999) {
    throw new RangeError(`Invalid status code: ${JSON.stringify(code)}. Status code must be greater than 99 and less than 1000.`);
  }

  this.statusCode = code;
  return this;
};

/**
 * Set Link header field with the given `links`.
 *
 * Examples:
 *
 *    res.links({
 *      next: 'http://api.example.com/users?page=2',
 *      last: 'http://api.example.com/users?page=5'
 *    });
 *
 * @param {Object} links
 * @return {ServerResponse}
 * @public
 */

res.links = function(links){
  var link = this.get('Link') || '';
  if (link) link += ', ';
  return this.set('Link', link + Object.keys(links).map(function(rel){
    return '<' + links[rel] + '>; rel="' + rel + '"';
  }).join(', '));
};

/**
 * Send a response.
 *
 * Examples:
 *
 *     res.send(Buffer.from('wahoo'));
 *     res.send({ some: 'json' });
 *     res.send('<p>some html</p>');
 *
 * @param {string|number|boolean|object|Buffer} body
 * @public
 */

res.send = function send(body) {
  var chunk = body;
  var encoding;
  var req = this.req;
  var type;

  // settings
  var app = this.app;

  switch (typeof chunk) {
    // string defaulting to html
    case 'string':
      if (!this.get('Content-Type')) {
        this.type('html');
      }
      break;
    case 'boolean':
    case 'number':
    case 'object':
      if (chunk === null) {
        chunk = '';
      } else if (Buffer.isBuffer(chunk)) {
        if (!this.get('Content-Type')) {
          this.type('bin');
        }
      } else {
        return this.json(chunk);
      }
      break;
  }

  // write strings in utf-8
  if (typeof chunk === 'string') {
    encoding = 'utf8';
    type = this.get('Content-Type');

    // reflect this in content-type
    if (typeof type === 'string') {
      this.set('Content-Type', setCharset(type, 'utf-8'));
    }
  }

  // determine if ETag should be generated
  var etagFn = app.get('etag fn')
  var generateETag = !this.get('ETag') && typeof etagFn === 'function'

  // populate Content-Length
  var len
  if (chunk !== undefined) {
    if (Buffer.isBuffer(chunk)) {
      // get length of Buffer
      len = chunk.length
    } else if (!generateETag && chunk.length < 1000) {
      // just calculate length when no ETag + small chunk
      len = Buffer.byteLength(chunk, encoding)
    } else {
      // convert chunk to Buffer and calculate
      chunk = Buffer.from(chunk, encoding)
      encoding = undefined;
      len = chunk.length
    }

    this.set('Content-Length', len);
  }

  // populate ETag
  var etag;
  if (generateETag && len !== undefined) {
    if ((etag = etagFn(chunk, encoding))) {
      this.set('ETag', etag);
    }
  }

  // freshness
  if (req.fresh) this.status(304);

  // strip irrelevant headers
  if (204 === this.statusCode || 304 === this.statusCode) {
    this.removeHeader('Content-Type');
    this.removeHeader('Content-Length');
    this.removeHeader('Transfer-Encoding');
    chunk = '';
  }

  // alter headers for 205
  if (this.statusCode === 205) {
    this.set('Content-Length', '0')
    this.removeHeader('Transfer-Encoding')
    chunk = ''
  }

  if (req.method === 'HEAD') {
    // skip body for HEAD
    this.end();
  } else {
    // respond
    this.end(chunk, encoding);
  }

  return this;
};

/**
 * Send JSON response.
 *
 * Examples:
 *
 *     res.json(null);
 *     res.json({ user: 'tj' });
 *
 * @param {string|number|boolean|object} obj
 * @public
 */

res.json = function json(obj) {
  // settings
  var app = this.app;
  var escape = app.get('json escape')
  var replacer = app.get('json replacer');
  var spaces = app.get('json spaces');
  var body = stringify(obj, replacer, spaces, escape)

  // content-type
  if (!this.get('Content-Type')) {
    this.set('Content-Type', 'application/json');
  }

  return this.send(body);
};

/**
 * Send JSON response with JSONP callback support.
 *
 * Examples:
 *
 *     res.jsonp(null);
 *     res.jsonp({ user: 'tj' });
 *
 * @param {string|number|boolean|object} obj
 * @public
 */

res.jsonp = function jsonp(obj) {
  // settings
  var app = this.app;
  var escape = app.get('json escape')
  var replacer = app.get('json replacer');
  var spaces = app.get('json spaces');
  var body = stringify(obj, replacer, spaces, escape)
  var callback = this.req.query[app.get('jsonp callback name')];

  // content-type
  if (!this.get('Content-Type')) {
    this.set('X-Content-Type-Options', 'nosniff');
    this.set('Content-Type', 'application/json');
  }

  // fixup callback
  if (Array.isArray(callback)) {
    callback = callback[0];
  }

  // jsonp
  if (typeof callback === 'string' && callback.length !== 0) {
    this.set('X-Content-Type-Options', 'nosniff');
    this.set('Content-Type', 'text/javascript');

    // restrict callback charset
    callback = callback.replace(/[^\[\]\w$.]/g, '');

    if (body === undefined) {
      // empty argument
      body = ''
    } else if (typeof body === 'string') {
      // replace chars not allowed in JavaScript that are in JSON
      body = body
        .replace(/\u2028/g, '\\u2028')
        .replace(/\u2029/g, '\\u2029')
    }

    // the /**/ is a specific security mitigation for "Rosetta Flash JSONP abuse"
    // the typeof check is just to reduce client error noise
    body = '/**/ typeof ' + callback + ' === \'function\' && ' + callback + '(' + body + ');';
  }

  return this.send(body);
};

/**
 * Send given HTTP status code.
 *
 * Sets the response status to `statusCode` and the body of the
 * response to the standard description from node's http.STATUS_CODES
 * or the statusCode number if no description.
 *
 * Examples:
 *
 *     res.sendStatus(200);
 *
 * @param {number} statusCode
 * @public
 */

res.sendStatus = function sendStatus(statusCode) {
  var body = statuses.message[statusCode] || String(statusCode)

  this.status(statusCode);
  this.type('txt');

  return this.send(body);
};

/**
 * Transfer the file at the given `path`.
 *
 * Automatically sets the _Content-Type_ response header field.
 * The callback `callback(err)` is invoked when the transfer is complete
 * or when an error occurs. Be sure to check `res.headersSent`
 * if you wish to attempt responding, as the header and some data
 * may have already been transferred.
 *
 * Options:
 *
 *   - `maxAge`   defaulting to 0 (can be string converted by `ms`)
 *   - `root`     root directory for relative filenames
 *   - `headers`  object of headers to serve with file
 *   - `dotfiles` serve dotfiles, defaulting to false; can be `"allow"` to send them
 *
 * Other options are passed along to `send`.
 *
 * Examples:
 *
 *  The following example illustrates how `res.sendFile()` may
 *  be used as an alternative for the `static()` middleware for
 *  dynamic situations. The code backing `res.sendFile()` is actually
 *  the same code, so HTTP cache support etc is identical.
 *
 *     app.get('/user/:uid/photos/:file', function(req, res){
 *       var uid = req.params.uid
 *         , file = req.params.file;
 *
 *       req.user.mayViewFilesFrom(uid, function(yes){
 *         if (yes) {
 *           res.sendFile('/uploads/' + uid + '/' + file);
 *         } else {
 *           res.send(403, 'Sorry! you cant see that.');
 *         }
 *       });
 *     });
 *
 * @public
 */

res.sendFile = function sendFile(path, options, callback) {
  var done = callback;
  var req = this.req;
  var res = this;
  var next = req.next;
  var opts = options || {};

  if (!path) {
    throw new TypeError('path argument is required to res.sendFile');
  }

  if (typeof path !== 'string') {
    throw new TypeError('path must be a string to res.sendFile')
  }

  // support function as second arg
  if (typeof options === 'function') {
    done = options;
    opts = {};
  }

  if (!opts.root && !pathIsAbsolute(path)) {
    throw new TypeError('path must be absolute or specify root to res.sendFile');
  }

  // create file stream
  var pathname = encodeURI(path);
  var file = send(req, pathname, opts);

  // transfer
  sendfile(res, file, opts, function (err) {
    if (done) return done(err);
    if (err && err.code === 'EISDIR') return next();

    // next() all but write errors
    if (err && err.code !== 'ECONNABORTED' && err.syscall !== 'write') {
      next(err);
    }
  });
};

/**
 * Transfer the file at the given `path` as an attachment.
 *
 * Optionally providing an alternate attachment `filename`,
 * and optional callback `callback(err)`. The callback is invoked
 * when the data transfer is complete, or when an error has
 * occurred. Be sure to check `res.headersSent` if you plan to respond.
 *
 * Optionally providing an `options` object to use with `res.sendFile()`.
 * This function will set the `Content-Disposition` header, overriding
 * any `Content-Disposition` header passed as header options in order
 * to set the attachment and filename.
 *
 * This method uses `res.sendFile()`.
 *
 * @public
 */

res.download = function download (path, filename, options, callback) {
  var done = callback;
  var name = filename;
  var opts = options || null

  // support function as second or third arg
  if (typeof filename === 'function') {
    done = filename;
    name = null;
    opts = null
  } else if (typeof options === 'function') {
    done = options
    opts = null
  }

  // support optional filename, where options may be in it's place
  if (typeof filename === 'object' &&
    (typeof options === 'function' || options === undefined)) {
    name = null
    opts = filename
  }

  // set Content-Disposition when file is sent
  var headers = {
    'Content-Disposition': contentDisposition(name || path)
  };

  // merge user-provided headers
  if (opts && opts.headers) {
    var keys = Object.keys(opts.headers)
    for (var i = 0; i < keys.length; i++) {
      var key = keys[i]
      if (key.toLowerCase() !== 'content-disposition') {
        headers[key] = opts.headers[key]
      }
    }
  }

  // merge user-provided options
  opts = Object.create(opts)
  opts.headers = headers

  // Resolve the full path for sendFile
  var fullPath = !opts.root
    ? resolve(path)
    : path

  // send file
  return this.sendFile(fullPath, opts, done)
};

/**
 * Set _Content-Type_ response header with `type` through `mime.contentType()`
 * when it does not contain "/", or set the Content-Type to `type` otherwise.
 * When no mapping is found though `mime.contentType()`, the type is set to
 * "application/octet-stream".
 *
 * Examples:
 *
 *     res.type('.html');
 *     res.type('html');
 *     res.type('json');
 *     res.type('application/json');
 *     res.type('png');
 *
 * @param {String} type
 * @return {ServerResponse} for chaining
 * @public
 */

res.contentType =
res.type = function contentType(type) {
  var ct = type.indexOf('/') === -1
    ? (mime.contentType(type) || 'application/octet-stream')
    : type;

  return this.set('Content-Type', ct);
};

/**
 * Respond to the Acceptable formats using an `obj`
 * of mime-type callbacks.
 *
 * This method uses `req.accepted`, an array of
 * acceptable types ordered by their quality values.
 * When "Accept" is not present the _first_ callback
 * is invoked, otherwise the first match is used. When
 * no match is performed the server responds with
 * 406 "Not Acceptable".
 *
 * Content-Type is set for you, however if you choose
 * you may alter this within the callback using `res.type()`
 * or `res.set('Content-Type', ...)`.
 *
 *    res.format({
 *      'text/plain': function(){
 *        res.send('hey');
 *      },
 *
 *      'text/html': function(){
 *        res.send('<p>hey</p>');
 *      },
 *
 *      'application/json': function () {
 *        res.send({ message: 'hey' });
 *      }
 *    });
 *
 * In addition to canonicalized MIME types you may
 * also use extnames mapped to these types:
 *
 *    res.format({
 *      text: function(){
 *        res.send('hey');
 *      },
 *
 *      html: function(){
 *        res.send('<p>hey</p>');
 *      },
 *
 *      json: function(){
 *        res.send({ message: 'hey' });
 *      }
 *    });
 *
 * By default Express passes an `Error`
 * with a `.status` of 406 to `next(err)`
 * if a match is not made. If you provide
 * a `.default` callback it will be invoked
 * instead.
 *
 * @param {Object} obj
 * @return {ServerResponse} for chaining
 * @public
 */

res.format = function(obj){
  var req = this.req;
  var next = req.next;

  var keys = Object.keys(obj)
    .filter(function (v) { return v !== 'default' })

  var key = keys.length > 0
    ? req.accepts(keys)
    : false;

  this.vary("Accept");

  if (key) {
    this.set('Content-Type', normalizeType(key).value);
    obj[key](req, this, next);
  } else if (obj.default) {
    obj.default(req, this, next)
  } else {
    next(createError(406, {
      types: normalizeTypes(keys).map(function (o) { return o.value })
    }))
  }

  return this;
};

/**
 * Set _Content-Disposition_ header to _attachment_ with optional `filename`.
 *
 * @param {String} filename
 * @return {ServerResponse}
 * @public
 */

res.attachment = function attachment(filename) {
  if (filename) {
    this.type(extname(filename));
  }

  this.set('Content-Disposition', contentDisposition(filename));

  return this;
};

/**
 * Append additional header `field` with value `val`.
 *
 * Example:
 *
 *    res.append('Link', ['<http://localhost/>', '<http://localhost:3000/>']);
 *    res.append('Set-Cookie', 'foo=bar; Path=/; HttpOnly');
 *    res.append('Warning', '199 Miscellaneous warning');
 *
 * @param {String} field
 * @param {String|Array} val
 * @return {ServerResponse} for chaining
 * @public
 */

res.append = function append(field, val) {
  var prev = this.get(field);
  var value = val;

  if (prev) {
    // concat the new and prev vals
    value = Array.isArray(prev) ? prev.concat(val)
      : Array.isArray(val) ? [prev].concat(val)
        : [prev, val]
  }

  return this.set(field, value);
};

/**
 * Set header `field` to `val`, or pass
 * an object of header fields.
 *
 * Examples:
 *
 *    res.set('Foo', ['bar', 'baz']);
 *    res.set('Accept', 'application/json');
 *    res.set({ Accept: 'text/plain', 'X-API-Key': 'tobi' });
 *
 * Aliased as `res.header()`.
 *
 * When the set header is "Content-Type", the type is expanded to include
 * the charset if not present using `mime.contentType()`.
 *
 * @param {String|Object} field
 * @param {String|Array} val
 * @return {ServerResponse} for chaining
 * @public
 */

res.set =
res.header = function header(field, val) {
  if (arguments.length === 2) {
    var value = Array.isArray(val)
      ? val.map(String)
      : String(val);

    // add charset to content-type
    if (field.toLowerCase() === 'content-type') {
      if (Array.isArray(value)) {
        throw new TypeError('Content-Type cannot be set to an Array');
      }
      value = mime.contentType(value)
    }

    this.setHeader(field, value);
  } else {
    for (var key in field) {
      this.set(key, field[key]);
    }
  }
  return this;
};

/**
 * Get value for header `field`.
 *
 * @param {String} field
 * @return {String}
 * @public
 */

res.get = function(field){
  return this.getHeader(field);
};

/**
 * Clear cookie `name`.
 *
 * @param {String} name
 * @param {Object} [options]
 * @return {ServerResponse} for chaining
 * @public
 */

res.clearCookie = function clearCookie(name, options) {
<<<<<<< HEAD
  if (options) {
    if (options.maxAge) {
      deprecate('res.clearCookie: Passing "options.maxAge" is deprecated. In v5.0.0 of Express, this option will be ignored, as res.clearCookie will automatically set cookies to expire immediately. Please update your code to omit this option.');
    }
    if (options.expires) {
      deprecate('res.clearCookie: Passing "options.expires" is deprecated. In v5.0.0 of Express, this option will be ignored, as res.clearCookie will automatically set cookies to expire immediately. Please update your code to omit this option.');
    }
  }
  var opts = merge({ expires: new Date(1), path: '/' }, options);
=======
  // Force cookie expiration by setting expires to the past
  const opts = { path: '/', ...options, expires: new Date(1)};
  // ensure maxAge is not passed
  delete opts.maxAge
>>>>>>> 82fc12a4

  return this.cookie(name, '', opts);
};

/**
 * Set cookie `name` to `value`, with the given `options`.
 *
 * Options:
 *
 *    - `maxAge`   max-age in milliseconds, converted to `expires`
 *    - `signed`   sign the cookie
 *    - `path`     defaults to "/"
 *
 * Examples:
 *
 *    // "Remember Me" for 15 minutes
 *    res.cookie('rememberme', '1', { expires: new Date(Date.now() + 900000), httpOnly: true });
 *
 *    // same as above
 *    res.cookie('rememberme', '1', { maxAge: 900000, httpOnly: true })
 *
 * @param {String} name
 * @param {String|Object} value
 * @param {Object} [options]
 * @return {ServerResponse} for chaining
 * @public
 */

res.cookie = function (name, value, options) {
  var opts = merge({}, options);
  var secret = this.req.secret;
  var signed = opts.signed;

  if (signed && !secret) {
    throw new Error('cookieParser("secret") required for signed cookies');
  }

  var val = typeof value === 'object'
    ? 'j:' + JSON.stringify(value)
    : String(value);

  if (signed) {
    val = 's:' + sign(val, secret);
  }

  if (opts.maxAge != null) {
    var maxAge = opts.maxAge - 0

    if (!isNaN(maxAge)) {
      opts.expires = new Date(Date.now() + maxAge)
      opts.maxAge = Math.floor(maxAge / 1000)
    }
  }

  if (opts.path == null) {
    opts.path = '/';
  }

  this.append('Set-Cookie', cookie.serialize(name, String(val), opts));

  return this;
};

/**
 * Set the location header to `url`.
 *
 * The given `url` can also be "back", which redirects
 * to the _Referrer_ or _Referer_ headers or "/".
 *
 * Examples:
 *
 *    res.location('/foo/bar').;
 *    res.location('http://example.com');
 *    res.location('../login');
 *
 * @param {String} url
 * @return {ServerResponse} for chaining
 * @public
 */

res.location = function location(url) {
  var loc;

  // "back" is an alias for the referrer
  if (url === 'back') {
    loc = this.req.get('Referrer') || '/';
  } else {
    loc = String(url);
  }

  return this.set('Location', encodeUrl(loc));
};

/**
 * Redirect to the given `url` with optional response `status`
 * defaulting to 302.
 *
 * The resulting `url` is determined by `res.location()`, so
 * it will play nicely with mounted apps, relative paths,
 * `"back"` etc.
 *
 * Examples:
 *
 *    res.redirect('/foo/bar');
 *    res.redirect('http://example.com');
 *    res.redirect(301, 'http://example.com');
 *    res.redirect('../login'); // /blog/post/1 -> /blog/login
 *
 * @public
 */

res.redirect = function redirect(url) {
  var address = url;
  var body;
  var status = 302;

  // allow status / url
  if (arguments.length === 2) {
    status = arguments[0]
    address = arguments[1]
  }

  // Set location header
  address = this.location(address).get('Location');

  // Support text/{plain,html} by default
  this.format({
    text: function(){
      body = statuses.message[status] + '. Redirecting to ' + address
    },

    html: function(){
      var u = escapeHtml(address);
      body = '<p>' + statuses.message[status] + '. Redirecting to <a href="' + u + '">' + u + '</a></p>'
    },

    default: function(){
      body = '';
    }
  });

  // Respond
  this.status(status);
  this.set('Content-Length', Buffer.byteLength(body));

  if (this.req.method === 'HEAD') {
    this.end();
  } else {
    this.end(body);
  }
};

/**
 * Add `field` to Vary. If already present in the Vary set, then
 * this call is simply ignored.
 *
 * @param {Array|String} field
 * @return {ServerResponse} for chaining
 * @public
 */

res.vary = function(field){
  vary(this, field);

  return this;
};

/**
 * Render `view` with the given `options` and optional callback `fn`.
 * When a callback function is given a response will _not_ be made
 * automatically, otherwise a response of _200_ and _text/html_ is given.
 *
 * Options:
 *
 *  - `cache`     boolean hinting to the engine it should cache
 *  - `filename`  filename of the view being rendered
 *
 * @public
 */

res.render = function render(view, options, callback) {
  var app = this.req.app;
  var done = callback;
  var opts = options || {};
  var req = this.req;
  var self = this;

  // support callback function as second arg
  if (typeof options === 'function') {
    done = options;
    opts = {};
  }

  // merge res.locals
  opts._locals = self.locals;

  // default callback to respond
  done = done || function (err, str) {
    if (err) return req.next(err);
    self.send(str);
  };

  // render
  app.render(view, opts, done);
};

// pipe the send file stream
function sendfile(res, file, options, callback) {
  var done = false;
  var streaming;

  // request aborted
  function onaborted() {
    if (done) return;
    done = true;

    var err = new Error('Request aborted');
    err.code = 'ECONNABORTED';
    callback(err);
  }

  // directory
  function ondirectory() {
    if (done) return;
    done = true;

    var err = new Error('EISDIR, read');
    err.code = 'EISDIR';
    callback(err);
  }

  // errors
  function onerror(err) {
    if (done) return;
    done = true;
    callback(err);
  }

  // ended
  function onend() {
    if (done) return;
    done = true;
    callback();
  }

  // file
  function onfile() {
    streaming = false;
  }

  // finished
  function onfinish(err) {
    if (err && err.code === 'ECONNRESET') return onaborted();
    if (err) return onerror(err);
    if (done) return;

    setImmediate(function () {
      if (streaming !== false && !done) {
        onaborted();
        return;
      }

      if (done) return;
      done = true;
      callback();
    });
  }

  // streaming
  function onstream() {
    streaming = true;
  }

  file.on('directory', ondirectory);
  file.on('end', onend);
  file.on('error', onerror);
  file.on('file', onfile);
  file.on('stream', onstream);
  onFinished(res, onfinish);

  if (options.headers) {
    // set headers on successful transfer
    file.on('headers', function headers(res) {
      var obj = options.headers;
      var keys = Object.keys(obj);

      for (var i = 0; i < keys.length; i++) {
        var k = keys[i];
        res.setHeader(k, obj[k]);
      }
    });
  }

  // pipe
  file.pipe(res);
}

/**
 * Stringify JSON, like JSON.stringify, but v8 optimized, with the
 * ability to escape characters that can trigger HTML sniffing.
 *
 * @param {*} value
 * @param {function} replacer
 * @param {number} spaces
 * @param {boolean} escape
 * @returns {string}
 * @private
 */

function stringify (value, replacer, spaces, escape) {
  // v8 checks arguments.length for optimizing simple call
  // https://bugs.chromium.org/p/v8/issues/detail?id=4730
  var json = replacer || spaces
    ? JSON.stringify(value, replacer, spaces)
    : JSON.stringify(value);

  if (escape && typeof json === 'string') {
    json = json.replace(/[<>&]/g, function (c) {
      switch (c.charCodeAt(0)) {
        case 0x3c:
          return '\\u003c'
        case 0x3e:
          return '\\u003e'
        case 0x26:
          return '\\u0026'
        /* istanbul ignore next: unreachable default */
        default:
          return c
      }
    })
  }

  return json
}<|MERGE_RESOLUTION|>--- conflicted
+++ resolved
@@ -49,18 +49,7 @@
 module.exports = res
 
 /**
-<<<<<<< HEAD
- * Set status `code`.
-=======
- * Module variables.
- * @private
- */
-
-var schemaAndHostRegExp = /^(?:[a-zA-Z][a-zA-Z0-9+.-]*:)?\/\/[^\\\/\?]+/;
-
-/**
  * Set the HTTP status code for the response.
->>>>>>> 82fc12a4
  *
  * Expects an integer value between 100 and 999 inclusive.
  * Throws an error if the provided status code is not an integer or if it's outside the allowable range.
@@ -711,22 +700,10 @@
  */
 
 res.clearCookie = function clearCookie(name, options) {
-<<<<<<< HEAD
-  if (options) {
-    if (options.maxAge) {
-      deprecate('res.clearCookie: Passing "options.maxAge" is deprecated. In v5.0.0 of Express, this option will be ignored, as res.clearCookie will automatically set cookies to expire immediately. Please update your code to omit this option.');
-    }
-    if (options.expires) {
-      deprecate('res.clearCookie: Passing "options.expires" is deprecated. In v5.0.0 of Express, this option will be ignored, as res.clearCookie will automatically set cookies to expire immediately. Please update your code to omit this option.');
-    }
-  }
-  var opts = merge({ expires: new Date(1), path: '/' }, options);
-=======
   // Force cookie expiration by setting expires to the past
   const opts = { path: '/', ...options, expires: new Date(1)};
   // ensure maxAge is not passed
   delete opts.maxAge
->>>>>>> 82fc12a4
 
   return this.cookie(name, '', opts);
 };
